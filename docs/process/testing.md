### Download Desktop
  - [ ] User can download latest (Mac & Windows) Desktop from https://desktop.github.com/    
    - [ ] Mac: https://central.github.com/deployments/desktop/desktop/latest/darwin
      - [ ] Homebrew package manager: `$ brew cask install github-desktop`
    - [ ] Windows: https://central.github.com/deployments/desktop/desktop/latest/win32
      - [ ] Chocolatey package manager: `c:\> choco install github-desktop`
      - [ ] 64-bit and up
    - [ ] Data is retained if you download and open a fresh copy
  - [ ] Release notes page is up-to-date
  - [ ] Help page is accessible
  - [ ] 'Please update' notification shown in Classic apps

### Welcome Flow
  - [ ] Create your account (`/join?source=github-desktop`)
    - [ ] User is not automatically logged into Desktop post account creation
  - [ ] `Sign in to Github.com` link
    - [ ] `Sign in` successful if valid username/email and password
      - [ ] If 2FA activated, user sent auth code to enter (test SMS and authenticator app)
        - [ ] User can reissue auth code with `Resend SMS` link
	- [ ] Sign in successful with active 2FA code, user goes to Configure Git
	  - [ ] User sees Repository landing page if sign in successful
	  - [ ] Error message if code is wrong or inactive 
      - [ ] Error message if incorrect username/email or password
    - [ ] Forgot link (`/password_reset`)
    - [ ] `Cancel` returns to initial Welcome Flow
    - [ ] `Sign in using your browser` opens default browser
      - [ ] Browser login, "authorize" GitHub Desktop, “accept” link
        - [ ] If successful, Desktop shown in `/settings/applications` in user profile
  - [ ] `Sign in to Enterprise` link (works with v2.8 and up)
    - [ ] `Continue` successful if server address is valid, else error message
      - [ ] `Sign in using your browser` opens default browser
        - [ ] Browser login, [insert custom security measure], Authorize GitHub Desktop, “accept” link
    - [ ] User goes to Configure Git if successful
    - [ ] `Cancel` returns to initial Welcome Flow
    - [ ] User served generic message if not authorized to access Enterprise server
  - [ ] Skip "username+password" step
    - [ ] Configure Git
      - [ ] Name and email pulled from global `.gitconfig` file, if configured
  	- [ ] If recognized, your avatar is present in example commit; gravatars not recognized
      - [ ] `Continue` okay if fields populated or blank
  	- [ ] Valid login credentials from github.com or Enterprise carried through
	  - [ ] User sees Repository landing page if sign in successful
  - [ ] Usage Data
    - [ ] Checked by default; user can uncheck. (Should not be checked if user on free plan only.)
      - [ ] Clicking `Finish`, and user is signed in successfully to Desktop
    - [ ] `Cancel` returns to initial Configure Git page

### Repositories landing page; default no repositories 
  - [ ] Create New Repository (Mac: `⌘N`; Windows: `Ctrl+N`)
    - [ ] Modal opens with name, path (choose option), readme (unchecked), git ignore, license. Name and path mandatory.
      - [ ] If `Add this repository` warning message appears, clicking it adds to Repo list
      - [ ] If repository name is over 100 characters, warning message is surfaced in modal
      - [ ] If repository contains URL-hostile characters, show error message
    - [ ] `Create Repository` button adds new repo, which is added to Repo list
    - [ ] `Cancel` button does not save any changes made; modal closed
    - [ ] User cannot create a new repo inside a locked local directory 
  - [ ] Clone a Repository (Mac: `⇧⌘O`; Windows: `Ctrl+Shift+O`)
    - [ ] Enter valid URL or `username/repo/gist`, else error message
      - [ ] If authentication error for Github.com, modal with username/password surfaced; `Cancel` or `Save and Retry` buttons
        - [ ] If successful, repo is cloned
	- [ ] Modal surfaces again if unsuccessful
      - [ ] If authentication error for Enterprise, user redirected to Preferences
    - [ ] Valid path can be entered or selected
      - [ ] Local path is prepopulated; if not unique then error surfaced
    - [ ] All repos from both GitHub.com and Enterprise are populated -- your repos are listed first, followed by org(s)
      - [ ] User must be logged in to view list; else `Sign In` button present
      - [ ] Results are filterable, and can be selected for cloning
    - [ ] `Clone` creates repo at selected path
      - [ ] Repo added to Repo list
    - [ ] `Cancel` closes modal, no repo cloned
  - [ ] Add a Local Repository (Mac: `⌘O`; Windows: `Ctrl+O`)
    - [ ] Valid path can be entered or selected
    - [ ] `Add repository` activated if repo path exists
      - [ ] Repo added to Repo list
      - [ ] If directory path not valid, 'Create a new repo' error message is present
    - [ ] `Cancel` closes modal, no repo added
    - [ ] Large repos (> 100MB) trigger Initialize Git LFS modal
      - [ ] Link takes user to (`https://git-lfs.github.com/`)
      - [ ] Local path to repo is displayed
      - [ ] User can click `Cancel` or `Initialize Git LFS`
  - [ ] Drag and drop repository
    - [ ] User can drag existing local repository into Desktop
      - [ ] Successful attempt adds repo to Repo list; else error message

### Publishing a repository
  - [ ] Publish Repository modal present if repo is unpublished and user clicks `Publish repository` button
    - [ ] GitHub tab is default; Enterprise tab is also present
      - [ ] User must be signed in to publish, else `Sign In` button present on tab
    - [ ] Modal fields are Name, Description (optional), `Keep this code private` checkbox, Organization list (alpha order, tab-specific, if orgs exist), `Cancel` button, `Publish Repository` button
      - [ ] Clicking `Publish Repository` button pushes repo to GitHub.com or Enterprise; `Cancel` button closes modal
        - [ ] Repository is present on GitHub.com or Enterprise if published 
	- [ ] 'Visibility can't be private error' shown, if user's plan is not sufficient
	- [ ] A `.gitattributes` file is added to the repository as part of the initial commit
	- [ ] If repo is forked and upstream remote does not match, then modal is surfaced with Ignore/Update button 

### Application
  - [ ] Minimize, Maximize, Close buttons work in top nav
      - [ ] If user zooms in and quits app, settings should be retained when reopened
  - [ ] Double-clicking local desktop icon opens the application (Mac only)
  - [ ] Double clicking top nav bar toggles full-screen / last used screen-size (Mac only); Exit by (Mac: `^⌘f11`; Windows: `Alt`)
  - [ ] Clicking Desktop icon in dock/taskbar opens the application
  - [ ] Changing desktop icon name while app is open results in package error; closed app name change is successful

### GitHub Desktop menu top-level
  - [ ] About GitHub Desktop
    - [ ] Current version shown
    - [ ] Links to release notes (github.com), terms (modal), licenses (modal)
    - [ ] Update banner shows `whats new` link and `retart now` link
    - [ ] Update modal shows enhancements / bug fixes in latest build with `Install button`; user can X the banner
    - [ ] Clicking the version number copies to clipboard
    - [ ] Edge case: If build is "old", error message displays warning user to "... manually check for updates".
      - [ ] Clicking `Check for updates` button produces "read-only volume" error message, with link for help
    - [ ] Clicking `Check for updates` button timestamps last attempt
      - [ ] If update available, `Install Update` button will quit app and install update
      - [ ] If update available, download banner is present in main window with `restart` and `what’s new` links
      - [ ] If checking for update or download latest update, the `Check for updates` button is disabled
      - [ ] Restarting the app automatically checks for updates
    - [ ] `Close` button closes modal 
  - [ ] Preferences/Options (Mac/Windows: `⌘,`)
    - [ ] Accounts
      - [ ] GitHub.com name, handle, avatar, `sign out` button, if user signed in
      - [ ] Enterprise handle, avatar, `sign out` button, if user signed in
      - [ ] User can sign out of either account
      - [ ] User can sign-in to both Enterprise and GitHub.com at same time  
    - [ ] Git
      - [ ] Username and email are displayed if `.gitconfig` configured for Welcome flow
      - [ ] `Save` button saves any changes made
      - [ ] `Cancel` button does not save any changes made; modal closed
    - [ ] Advanced
      - [ ] External Editor options shown in dropdown; else show "Install Atom?" link
      - [ ] Shell options shown in dropdown
      - [ ] Shared usage data option; selection carried through from Welcome flow
        - [ ] `anonymous usage data` link opens https://desktop.github.com/usage-data/
        - [ ] Check `stats-opt-out` value in Dev Tools > Application > Local storage > file://
      - [ ] Confirmation dialogue for removing repositories is checked by default; user can toggle
          - [ ] Check `ConfirmDiscardChanges` value in Dev Tools > Application > Local storage > file://
      - [ ] Confirmation dialogue for discarding files is checked by default; user can toggle
          - [ ] Check `ConfirmRepoRemoval` value in Dev Tools > Application > Local storage > file://
      - [ ] `Save` button saves any changes made
      - [ ] `Cancel` button does not save any changes made; modal closed
  - [ ] Install command line tool installs tool at `/usr/local/bin/github` (Mac only as Windows done automagically, Helper may require password, else error message)
    - [ ] If already installed, user sees: "The command line tool has been installed at /usr/local/bin/github"
    - [ ] Clicking `OK` closes modal
  - [ ] Quit/Exit Desktop (Mac: `⌘Q`)
    - [ ] Quitting/Exiting and reopening Desktop returns you to last visited repo
  - [ ] Menu items are disabled any modal is present; MacOS-default menu items not applicable   

### File top-level menu
  - [ ] Create New Repository (Mac: `⌘N`; Windows: `Ctrl+N`)
  - [ ] Clone a Repository (Mac: `⇧⌘O`; Windows: `Ctrl+Shift+O`)
  - [ ] Add a Local Repository (Mac: `⌘O`; Windows: `Ctrl+O`)
  - [ ] Options... (Windows only: `Ctrl+,`)
  - [ ] Exit (Windows only; quits the app)

### Edit top-level menu
  - [ ] Undo (Mac: `⌘Z`; Windows: `Ctrl+Z`)
  - [ ] Redo (Mac: `⇧⌘Z`; Windows: `Ctrl+Y`)
  - [ ] Cut (Mac: `⌘X`; Windows: `Ctrl+X`)
  - [ ] Copy (Mac: `⌘C`; Windows: `Ctrl+C`)
  - [ ] Paste (Mac: `⌘V`; Windows: `Ctrl+V`)
  - [ ] Select all (Mac: `⌘A`; Windows: `Ctrl+A`)

### View top-level menu
  - [ ] Show Changes (Mac: `⌘1`; Windows: `Ctrl+1`)
  - [ ] Show History (Mac: `⌘2`; Windows: `Ctrl+2`)
  - [ ] Show Repositories List (Mac: `⌘T`; Windows: `Ctrl+T`)
  - [ ] Show Branches List (Mac: `⌘B`; Windows: `Ctrl+B`)
  - [ ] Enter Full Zoom (Mac: `^⌘F`; Windows: `F11`)
  - [ ] Reset Zoom (Mac: `⌘0`; Windows: `Ctrl+0`)
  - [ ] Zoom In (Mac: `⌘=`; Windows: `Ctrl+=`)
  - [ ] Zoom Out (Mac: `⌘-`; Windows: `Ctrl+-`)
  - [ ] Toggle Developer Tools (Mac: `⌥⌘I`; Windows: `Ctrl+Shift+I`)

### Repository top-level menu. (Only enabled if one repo present)
  - [ ] Push (Mac: `⌘P`; Windows: `Ctrl+P`)
    - [ ] Commits from repo pushed to .com; error message shown if conflicts
  - [ ] Pull (Mac: `⇧⌘P`; Windows: `Ctrl+Shirt+P`)
    - [ ] Commits from repo pulled from .com; error message shown if conflicts
  - [ ] Remove
<<<<<<< HEAD
<<<<<<< HEAD
    - [ ] Repo is removed from Repo List; confirmation dialgue shown if Preferences option enabled
  - [ ] View on GitHub (Mac: `⌥⌘G`; Windows: `Ctrl+Alt+G`)
=======
    - [ ] Repo is removed from Repo List; confirmation dialogue shown if Preferences option enabled
  - [ ] View on GitHub (Mac: ⌥⌘G; Windows: Ctrl+Alt+G)
>>>>>>> master
=======
    - [ ] Repo is removed from Repo List; confirmation dialogue shown if Preferences option enabled
  - [ ] View on GitHub (Mac: ⌥⌘G; Windows: Ctrl+Alt+G)
>>>>>>> 803b1dd3
    - [ ] Repo on .com is opened; must be logged in if private repo or Enterprise
  - [ ] Open in Terminal/Command prompt (Mac: `^[tilde-sign]`; Windows: )
    - [ ] Local repo is opened
    - [ ] If git not installed, modal asks to Open with Git or Install Git
  - [ ] Show in Finder/Explorer (Mac: `⇧⌘F`; Windows: `Ctrl+Shift+F`)
    - [ ] Local repo is opened
  - [ ] Open in External Editor (Mac: `⇧⌘A`; Windows: `Ctrl+Shift+A`); see External Editor option in prefs
    - [ ] Secondary modal appears if no Editors set; option to Download Atom 
  - [ ] Repository settings
    - [ ] Remote path can be edited for existing repo; origin already set. Cannot be empty string, else error message.
      - [ ] `Saved` button saves last entry
      - [ ] `Cancel` button closes modal
    - [ ] User can opt for `Setup custom remote` for a non-GitHub repository
      - [ ] `Save & Publish` button saves last entry
      - [ ] `Cancel` button closes modal
    - [ ] Ignored Files
      - [ ] `.gitignore` file contents are shown and can be edited
	- [ ] `Saved` button saves last entry; changes create a new commit
	- [ ] `Cancel` button closes modal

### Branch top-level menu
  - [ ] New Branch (Mac: `⇧⌘N`; Windows: `Ctrl+Shift+N`)
    - [ ] Clicking `Create Branch` makes new branch based on the entered name, if not a duplicate
    - [ ] Master branch is mentioned in the list; current branch shown first
    - [ ] `Cancel` button closes modal
  - [ ] Rename (cannot be master)
    - [ ] `Rename` button changes branch name if field updated
      - [ ] Same branch on GitHub.com is not renamed
    - [ ] `Cancel` button closes modal
    - [ ] Protected branches cannot be renamed
  - [ ] Delete (cannot be master)
    - [ ] Option to delete branch on the remote; default is unchecked
    - [ ] `Delete` button deletes branch name (and remote too if option checked)
    - [ ] `Cancel` button closes modal
    - [ ] Protected branches cannot be deleted
  - [ ] Update from Default Branch (cannot be master; Mac: `⇧⌘U`; Windows: `Ctrl+Shift+U`)
  - [ ] Merge into Current Branch (Mac: `⇧⌘M`; Windows: `Ctrl+Shift+M`)
    - [ ] Use can filter existing branches
    - [ ] User can select branch, other than current
    - [ ] `Merge` button only activated if something to merge
    - [ ] `Cancel` button closes modal
  - [ ] Compare on GitHub (Mac: `⇧⌘C`; Windows: `Ctrl+Shift+C`) (if repo already published on `github.com`)
  - [ ] Create Pull request (Mac: `⌘R`; Windows: `Ctrl+R`) opens Pull Request on `github.com` 
    - [ ] If branch unpublished, dialogue asks to publish the branch
    - [ ] `Push Local Changes` modal surfaces with option to `Create Without Pushing` and `Push Commits`;(trigger: `Create Pull Request` after commit on branch before pushing)

### Window top-level menu (Mac only)
  - [ ] Minimize, Zoom (maximize app size), Close, Bring All to Front, GitHub Desktop

### Help top-level menu
  - [ ] `Report Issue` opens issue template in Desktop repo on `github.com`
  - [ ] `Contact GitHub Support` opens `https://github.com/contact` page with user and build prepopulated
  - [ ] `Show User Guides` opens Desktop help page on `github.com`
  - [ ] `Show Logs in Finder/Explorer` opens Finder/Explorer logs in local directory
    - [ ] Mac: `ls ~/Library/Application\ Support/GitHub\ Desktop/Logs/*.log`
    - [ ] Windows: `%LOCALAPPDATA%\\Desktop\\*.desktop.production.log`
  - [ ] About GitHub Desktop (Windows only)

### Repositories list
  - [ ] Current repo is always shown in top slot with respective icon; if repo exists
  - [ ] Opening list shows all repos in categorized format with a working filter
    - [ ] `ESC` clears the filter
    - [ ] Search filter match results in bold characters
    - [ ] All repos (private, enterprise, local, public, forked, other) have proper icon and found in the proper category (GitHub.com/Enterprise/Other)
      - [ ] Hover shows username/repo, url, and/or local path in tooltip
      - [ ] User must have paid account for private repos
      - [ ] Repo icon is updated if admin changes status (public vs private)
  - [ ] Repositories cloned from non-github servers should always be in the Other group, and have the 'computer' icon.
  - [ ] Selecting a repo updates Changes/History/Diff areas
    - [ ] If no Changes, Diff area shows `Open this repository` link to Finder/Explorer on local
  - [ ] `Right-click` on any repo shows `Open in Terminal`, `Open in Finder/Explorer`, `Open in External Editor`, and `Remove` options
  - [ ] Repos which have been removed locally (and trash emptied) have 'cannot find repository' warning
    - [ ] Relaunching the app when it displays a missing repository preserves the repo's name and last seen path
    - [ ] Remove a repo which can not be found (deleted locally & trash emptied)
  - [ ] Repos which are cloning display a progress bar

### Changes tab
  - [ ] Changes tab shows `•` icon if files are waiting to be committed
    - [ ] Number of changed files is always present; it can be 0
  - [ ] Any changed files appear in the list, with respective +/•/- sign; with arrow keys enabled
    - [ ] Merge-conflicted files shown with hazard icon; cannot be committed until fixed
    - [ ] User can check none, or check one or more files to commit; list is scrollable
      - [ ] User can select one or more lines to commit; diff is scrollable
      - [ ] Right-clicking opens context menu
        - [ ] User can discard the file; pending confirmation dialogue
	  - [ ] `Do not show this message again`overrides the preference setting if true  
        - [ ] User can ignore single/all files, show in Finder/Explorer, reveal in external editor, or open in default program
	  - [ ] A specific files can only be ignored once
	  - [ ] All ignored files found in Repository Settings > Ignored Files tab
	- User can open in finder, preferred editor, or OS default program  
  - [ ] Panes can be resized horizontally, and contents resize to take the full width
    - [ ] Quitting Desktop and relaunching remembers sizes

### Compare tab
  - [ ] Compare (was History) tab shows commits on your current branch by default
    - [ ] All commits listed in chronological order, with avatar, date and name; list is scrollable with arrow keys enabled
      - [ ] Right clicking any commit shows options: Revert, Copy SHA, View on GitHub
      - [ ] Hover shows file name in tooltip
    - [ ] Placing cursor in search field show all branches with number of commits behind/ahead  
    - [ ] User can search to a target branch to filter commits; `esc` key to exit; autocomplete and text prediction intact
      - [ ] User can toggle between behind/ahead, with counts shown
      - [ ] Only commits behind/ahead shown
      - [ ] User can merge in any commits into current branch for the "behind" tab
        - [ ] After successful merge, tab counts update and merge button is disabled
        - [ ] Merge conflict results in dialog shown directing user to commit view
	
### Diffs tab		
  - [ ] All commits have avatar, selectable SHA, # of files changed, commit message, commit description (optional)
    - [ ] Long commit descriptions can be toggled with expand/collapse icon
      - [ ] Reverting commit repopulates commit area
        - [ ] Error message if no changes to commit
  - [ ] All files within a commit listed, with respective +/•/-/-> sign; list is scrollable
    - [ ] Diffs are viewable; list is scrollable with arrow keys enabled
      - [ ] Green is for additions, red for deletions
      - [ ] Different file types are rendered properly
      - [ ] Single pic file with the `->` sign has multiple view options: 2-up (default); Swipe; Onion Skin; and Difference
  - [ ] Panes can be resized horizontally, and contents resize to take the full width
  - [ ] Diffs cannot be over 3MB
  - [ ] Diffs cannot be longer than 500,000 characters 

### Commit section
  - [ ] Commit created if user clicks `Commit to [branch]` button with commit message and at least one checked file
    - [ ] `Fetch origin` changes to `Push` with number of commits badge
  - [ ] Avatar of user is shown
  - [ ] User can 'at-mention' those associated with the respective repo; either subject or description field is ok (published repositories only)
  - [ ] User can 'pound-mention' an issue in the either subject or description field; issue number should populate (published repositories only)
  - [ ] Description field is optional
  - [ ] User can undo last commit
    - [ ] `Push` with number of commits badge is decremented or reverts to `Fetch origin`
  - [ ] `Undo` button disabled if user is pushing commit
  - [ ] User can publish a new repo with no commits (aka unborn repo/branch)
  - [ ] User can make new branch the default branch, by making the intial commit on the new branch. 
  
### Co-authoring
  - [ ] clicking co-author icon toggles co-author field; or right-click within commit area
    - [ ] Hovering over the icon reveals add/remove 'action' text
    - [ ] Right-click includes Mac/Windows context menus; option greyed out if repo not published to Github.com
    - [ ] User can tag other GitHub.com users only, or those within your Enterprise org
      - [ ] Tag is tied to public API name/email; email is "no-reply" if user setting is enabled
      - [ ] Mouseover tooltip reveals name and email of any entered tags
      - [ ] Tagging those outside of GitHub turns tag red
      - [ ] You cannot tag a user more than once via the autocomplete; manually you can
      - [ ] Typing a GitHub name not part of the initial autocomplete will initiate a search
        - [ ] Found names are tagged; all others are turned red
        - [ ] Navigating away from the Changes tab will clear red tags 
     - [ ] Toggling the co-author icon clears the field
  - [ ] All co-authors show up in History and diff view
    - [ ] Commits with `Co-Authored-By: Name <username@github.com>`in the decription field reveal avatar of user    
    - [ ] Hovering over an avatar reveals all tagged users
    - [ ] Hovering over the "people" text reveals all names/emails of tagged users
  - [ ] Undoing a commit re-enables the tags
  - [ ] Reverting a commit does not re-enable the tags

### Branches list
  - [ ] Current branch always shows if repository present
    - [ ] Hover shows full branch name in tooltip
    - [ ] Long branch names are truncated, with beginning/end of branch name shown
  - [ ] Opening list shows all branches in categorized format with a working filter
    - [ ] `New` button opens 'New Branch' modal
    - [ ] If filters results are nil, then prefill branch name in modal if user clicks `Create New Branch`
    - [ ] Active branch is highlighted and marked with a check
    - [ ] `ESC` clears the filter
    - [ ] Search filter match results in bold characters
    - [ ] Hover shows full branch name in tooltip
  - [ ] Default branch labeled and listed first, with timestamp
  - [ ] Selecting a branch switches branches
  - [ ] Creating a new branch shows `Publish branch` button
    - [ ] Publishing successful if logged in only; else error message
      - [ ] `Create Pull Request` menu option shows warning if branch not published yet
  - [ ] Renamed branches updated on .com and vice-versa if logged in; else error message
    - [ ] Opens modal with ability to enter new name
  - [ ] Deleted branches updated on .com and vice-versa if logged in; else error message
    - [ ] Deleting branch show warning message

### Fetching origin/Pull
  - [ ] Code is constantly being fetched from .com with timestamp
     - [ ] Hover shows timestamp in tooltip
    - [ ] If Pull Requests on .com, they are reflected with down arrow and quantity
    - [ ] Pull Requests and Commits can co-exist; error surfaces if merge commit
  - [ ] User cannot Push/Pull without being signed in; error message surfaced
    - [ ] Push/Pull works with public/private/Enterprise repos
    - [ ] Tooltip shows status upon hover, if progress to display
  - [ ] When a branch is local-only make sure that the `Fetch` button changes to `Publish` and it publishes
  
### Publishing only
  - [ ] Unpublished repository, unborn HEAD - `Publish button` enabled (user can publish repository)
  - [ ] Unpublished repository, valid branch - `Publish button` enabled (user can publish repository and branch)
  - [ ] Published repository, unborn HEAD - `Publish button` disabled (no branch to push)
  - [ ] Published repository, branch without tracking - `Publish button` enabled (user can publish branch)
  - [ ] Published repository, network action - `Publish button` disabled (don't interfere with existing action)
  
### Github.com
  - [ ] If Desktop linked to .com (/settings/applications), the Desktop icon should show on File Revisions tab for all Pull Requests.
    - [ ] Clicking the "computer icon" opens from a Pull Request page opens the branch on Desktop
  - [ ] `Open is Desktop` button under a repo's `Clone and Download` button should open repo in Desktop
  - [ ] If private email is enabled (http://github.com/settings/emails), user is blocked from pushing to all associated repositories on Desktop?
  - [ ] If user updates name in Settings, change should reflect in Preferences

### Pull Request list + CI status (v1.1)
 - [ ] Pull request list shown as tab on Branch list
   - [ ] Only open Pull Requests are reflected; closed Pull Requests not shown in the list
 - [ ] Pull Request toolbar status is surfaced with yellow, green or red icon, or no icon if no status
 - [ ] If no pull requests, then no badge shown, and Pull Request tab shows `0` 
   - [ ] User shown current branch in text area, and given option to create a new branch or create new pull request
 - [ ] Pull request for the current branch selected by default, with pull-request-number badge in header
   - [ ] Pull request list can be filtered; `esc` key clears filter; arrow keys can scroll list
   - [ ] Results in chronological order, with name, id number, date, username, and CI status
     - [ ] Status checks run frequently in background, especially if yellow
     - [ ] If user hovers over CI status icons, tooltips show individual/group status details
 - [ ] PR status can be updated independently of respective PR
 
### Security
 - [ ] `Untrusted server` warning surfaced if GitHub cannot verify the identity of `api.github.com`; user can `Cancel` or `Continue`

### TBD placeholder (WIP)
- Merge tool for conflicted files
- Conflicted files vs changed files
- Relationship between branches
  - Commit/Compare tabs now occupy left pane
    - Compare tab shows branch dropdown
      - Choose a branch from the list (same order as branch list? current branch present?) or user filter; `ESC` clears filter
       - Once branch selected, quantity of commits behind surfaced; matches commits shown
         - `Merge X commits` button is activated
           - Merge conflict count surfaced below button if relevant
           - Clicking `Merge` button merges all shown commits 
    - Commit history present, chronological order, descending
- Show Git LFS (Cloning, Committing, Checking out, Reverting, Switching branches)
- Report Git LFS (Cloning, Pushing, Pulling, Switching branches, Reverting)<|MERGE_RESOLUTION|>--- conflicted
+++ resolved
@@ -177,18 +177,8 @@
   - [ ] Pull (Mac: `⇧⌘P`; Windows: `Ctrl+Shirt+P`)
     - [ ] Commits from repo pulled from .com; error message shown if conflicts
   - [ ] Remove
-<<<<<<< HEAD
-<<<<<<< HEAD
-    - [ ] Repo is removed from Repo List; confirmation dialgue shown if Preferences option enabled
-  - [ ] View on GitHub (Mac: `⌥⌘G`; Windows: `Ctrl+Alt+G`)
-=======
     - [ ] Repo is removed from Repo List; confirmation dialogue shown if Preferences option enabled
   - [ ] View on GitHub (Mac: ⌥⌘G; Windows: Ctrl+Alt+G)
->>>>>>> master
-=======
-    - [ ] Repo is removed from Repo List; confirmation dialogue shown if Preferences option enabled
-  - [ ] View on GitHub (Mac: ⌥⌘G; Windows: Ctrl+Alt+G)
->>>>>>> 803b1dd3
     - [ ] Repo on .com is opened; must be logged in if private repo or Enterprise
   - [ ] Open in Terminal/Command prompt (Mac: `^[tilde-sign]`; Windows: )
     - [ ] Local repo is opened
