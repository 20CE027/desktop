{
  "releases": {
<<<<<<< HEAD
    "2.1.1": [
      "[Fixed] Update embedded Git on Windows to address security vulnerability - #8101"
    ],
=======
    "2.1.1-beta4": [
      "[Fixed] Update embedded Git on Windows to address security vulnerability - #8101"
    ],
    "2.1.1-beta3": [
      "[Added] Syntax highlighting support for 20 more programming languages - #7217. Thanks @KennethSweezy!",
      "[Added] Kitty shell support for macOS - #5162",
      "[Added] Atom editor support on Windows for beta and nightly channels - #8010. Thanks @Rexogamer!",
      "[Fixed] File checkboxes and line selection in diffs are not disabled when committing - #3814 #5934. Thanks @HashimotoYT!",
      "[Improved] \"No local changes\" message in repository view - #8007",
      "[Improved] Text overflow in error popup when an editor cannot be launched - #7988"
    ],
    "2.1.1-beta2": [
      "[Fixed] Incorrect proportions for \"stashed changes\" button - #7964",
      "[Fixed] Overflowing diffs push UI elements out of window - #7967"
    ],
    "2.1.1-beta1": [
      "[Added] WSL Support - #7821 #7891. Thanks @ADustyOldMuffin @say25!",
      "[Fixed] Tooltip does not display on the entire hit area for list items - #7910. Thanks @say25!",
      "[Improved] Error handling when trying to rebase onto an invalid ref - #7871",
      "[Improved] Trigger diff search even when CodeMirror doesn't have focus - #7899"
    ],
>>>>>>> 46a42354
    "2.1.0": [
      "[New] Branches that have been merged and deleted on GitHub.com will now be pruned after two weeks - #750",
      "[Added] Search text within diffs using shortcut - #7538",
      "[Added] Keyboard shortcut for \"Discard All Changes\" menu item - #7588. Thanks @say25!",
      "[Fixed] Repository name moves cursor to end in \"Create Repository\" dialog - #7862",
      "[Fixed] Keyboard navigation inside \"Compare Branch\" list - #7802. Thanks @ADustyOldMuffin!",
      "[Fixed] New repository does not write description into README - #7571. Thanks @noelledusahel!",
      "[Fixed] Disable \"Discard\" and \"Restore\" buttons while restoring stash - #7289",
      "[Fixed] \"Unable to restore\" warning message appears momentarily when restoring stash - #7652",
      "[Fixed] Unresponsive app on macOS if user switches away from file dialog - #7636",
      "[Fixed] Launching app on Windows after being maximized does not restore correct window state - #7750",
      "[Improved] Update mentions of \"Enterprise\" to \"Enterprise Server\" in app - #7728 #7845 #7835. Thanks @nathos!",
      "[Improved] Update license and .gitignore templates for initializing a new repository - #7548 #7661. Thanks @VADS!",
      "[Improved] \"Authentication failed\" dialog provides more help to diagnose issue -  #7622"
    ],
    "2.1.0-beta3": [
      "[Added] Search text within diffs using shortcut - #7538",
      "[Fixed] Repository name moves cursor to end in \"Create Repository\" dialog - #7862",
      "[Fixed] Keyboard navigation inside \"Compare Branch\" list - #7802. Thanks @ADustyOldMuffin!"
    ],
    "2.1.0-beta2": [
      "[New] Commit form will warn user when working on a protected branch - #7826"
    ],
    "2.1.0-beta1": [
      "[Added] Keyboard shortcut for \"Discard All Changes\" menu item - #7588. Thanks @say25!",
      "[Fixed] New repository does not write description into README - #7571. Thanks @noelledusahel!",
      "[Fixed] Disable \"Discard\" and \"Restore\" buttons while restoring stash - #7289",
      "[Fixed] \"Unable to restore\" warning message appears when restoring stash - #7652",
      "[Fixed] Unresponsive app on macOS if user switches away from file dialog - #7636",
      "[Fixed] Launching app on Windows after being maximized does not restore correct window state - #7750",
      "[Improved] Update mentions of \"Enterprise\" to \"Enterprise Server\" in app - #7728 #7845 #7835. Thanks @nathos!",
      "[Improved] Update license and .gitignore templates for initializing a new repository - #7548 #7661. Thanks @VADS!",
      "[Improved] \"Authentication failed\" dialog provides more help to diagnose issue -  #7622"
    ],
    "2.0.4-test2": ["Upgrading infrastructure to Node 10"],
    "2.0.4": [
      "[Fixed] Refresh for Enterprise repositories did not handle API error querying branches - #7713",
      "[Fixed] Missing \"Discard all changes\" context menu in Changes header - #7696",
      "[Fixed] \"Select all\" keyboard shortcut not firing on Windows - #7759"
    ],
    "2.0.4-beta1": [
      "[Fixed] Refresh for Enterprise repositories did not handle API error querying branches - #7713",
      "[Fixed] Missing \"Discard all changes\" context menu in Changes header - #7696",
      "[Fixed] \"Select all\" keyboard shortcut not firing on Windows - #7759"
    ],
    "2.0.4-beta0": [
      "[Added] Extend crash reports with more information about application state for troubleshooting - #7693",
      "[Fixed] Crash when attempting to update pull requests with partially updated repository information - #7688",
      "[Fixed] Crash when loading repositories after signing in through the welcome flow - #7699"
    ],
    "2.0.3": [
      "[Fixed] Crash when loading repositories after signing in through the welcome flow - #7699"
    ],
    "2.0.2": [
      "[Added] Extend crash reports with more information about application state for troubleshooting - #7693"
    ],
    "2.0.1": [
      "[Fixed] Crash when attempting to update pull requests with partially updated repository information - #7688"
    ],
    "2.0.0": [
      "[New] You can now choose to bring your changes with you to a new branch or stash them on the current branch when switching branches - #6107",
      "[New] Rebase your current branch onto another branch using a guided flow - #5953",
      "[New] Repositories grouped by owner, and recent repositories listed at top - #6923 #7132",
      "[New] Suggested next steps now includes suggestion to create a pull request after publishing a branch - #7505",
      "[Added] .resx syntax highlighting - #7235. Thanks @say25!",
      "[Added] \"Exit\" menu item now has accelerator and access key - #6507. Thanks @AndreiMaga!",
      "[Added] Help menu entry to view documentation about keyboard shortcuts - #7184",
      "[Added] \"Discard all changes\" action under Branch menu - #7394. Thanks @ahuth!",
      "[Fixed] \"Esc\" key does not close Repository or Branch list - #7177. Thanks @roottool!",
      "[Fixed] Attempting to revert commits not on current branch results in an error - #6300. Thanks @msftrncs!",
      "[Fixed] Emoji rendering in app when account name has special characters - #6909",
      "[Fixed] Files staged outside Desktop for deletion are incorrectly marked as modified after committing - #4133",
      "[Fixed] Horizontal scroll bar appears unnecessarily when switching branches - #7212",
      "[Fixed] Icon accessibility labels fail when multiple icons are visible at the same time - #7174",
      "[Fixed] Incorrectly encoding URLs affects issue filtering - #7506",
      "[Fixed] License templates do not end with newline character - #6999",
      "[Fixed] Conflicts banners do not hide after aborting operation outside Desktop - #7046",
      "[Fixed] Missing tooltips for change indicators in the sidebar - #7174",
      "[Fixed] Mistaken classification of all crashes being related to launch - #7126",
      "[Fixed] Unable to switch keyboard layout and retain keyboard focus while using commit form - #6366. Thanks @AndreiMaga!",
      "[Fixed] Prevent console errors due to underlying component unmounts - #6970",
      "[Fixed] Menus disabled by activity in inactive repositories - #6313",
      "[Fixed] Race condition with Git remote lookup may cause push to incorrect remote - #6986",
      "[Fixed] Restore GitHub Desktop to main screen if external monitor removed - #7418 #2107. Thanks @say25!",
      "[Fixed] Tab Bar focus ring outlines clip into other elements - #5802. Thanks @Daniel-McCarthy!",
      "[Improved] \"Automatically Switch Theme\" on macOS checks theme on launch - #7116. Thanks @say25!",
      "[Improved] \"Add\" button in repository list should always be visible - #6646",
      "[Improved] Pull Requests list loads and updates pull requests from GitHub more quickly - #7501 #7163",
      "[Improved] Indicator hidden in Pull Requests list when there are no open pull requests - #7258",
      "[Improved] Manually refresh pull requests instead of having to wait for a fetch - #7027",
      "[Improved] Accessibility attributes for dialog - #6496. Thanks @HirdayGupta!",
      "[Improved] Alignment of icons in repository list - #7133",
      "[Improved] Command line interface warning when using \"github open\" with a remote URL - #7452. Thanks @msztech!",
      "[Improved] Error message when unable to publish private repository to an organization - #7472",
      "[Improved] Initiate cloning by pressing \"Enter\" when a repository is selected - #6570. Thanks @Daniel-McCarthy!",
      "[Improved] Lowercase pronoun in \"Revert this commit\" menu item - #7534",
      "[Improved] Styles for manual resolution button in \"Resolve Conflicts\" dialog - #7302",
      "[Improved] Onboarding language for blank slate components - #6638. Thanks @jamesgeorge007!",
      "[Improved] Explanation for manually conflicted text files in diff viewer - #7611",
      "[Improved] Visual progress on \"Remove Repository\" and \"Discard Changes\" dialogs - #7015. Thanks @HashimotoYT!",
      "[Improved] Menu items now aware of force push state and preference to confirm repository removal - #4976 #7138",
      "[Removed] Branch and pull request filter text persistence - #7437",
      "[Removed] \"Discard all changes\" context menu item from Changes list - #7394. Thanks @ahuth!"
    ],
    "1.7.1-beta1": [
      "[Fixed] Tab Bar focus ring outlines clip into other elements - #5802. Thanks @Daniel-McCarthy!",
      "[Improved] Show explanation for manually conflicted text files in diff viewer - #7611",
      "[Improved] Alignment of entries in repository list - #7133"
    ],
    "1.7.0-beta9": [
      "[Fixed] Add warning when renaming a branch with a stash - #7283",
      "[Fixed] Restore Desktop to main screen when external monitor removed - #7418 #2107. Thanks @say25!",
      "[Improved] Performance for bringing uncommitted changes to another branch - #7474"
    ],
    "1.7.0-beta8": [
      "[Added] Accelerator and access key to \"Exit\" menu item - #6507. Thanks @AndreiMaga!",
      "[Fixed] Pressing \"Shift\" + \"Alt\" in Commit summary moves input-focus to app menu - #6366. Thanks @AndreiMaga!",
      "[Fixed] Incorrectly encoding URLs affects issue filtering - #7506",
      "[Improved] Command line interface warns with helpful message when given a remote URL - #7452. Thanks @msztech!",
      "[Improved] Lowercase pronoun in \"Revert this commit\" menu item - #7534",
      "[Improved] \"Pull Requests\" list reflects pull requests from GitHub more quickly - #7501",
      "[Removed] Branch and pull request filter text persistence - #7437"
    ],
    "1.7.0-beta7": [
      "[Improved] Error message when unable to publish private repository to an organization - #7472",
      "[Improved] \"Stashed changes\" button accessibility improvements - #7274",
      "[Improved] Performance improvements for bringing changes to another branch - #7471",
      "[Improved] Performance improvements for detecting conflicts from a restored stash - #7476"
    ],
    "1.7.0-beta6": [
      "[Fixed] Stash viewer does not disable restore button when changes present - #7409",
      "[Fixed] Stash viewer does not center \"no content\" text - #7299",
      "[Fixed] Stash viewer pane width not remembered between sessions - #7416",
      "[Fixed] \"Esc\" key does not close Repository or Branch list - #7177. Thanks @roottool!",
      "[Fixed] Stash not cleaned up when it conflicts with working directory contents - #7383",
      "[Improved] Branch names remain accurate in dialog when stashing and switching branches - #7402",
      "[Improved] Moved \"Discard all changes\" to Branch menu to prevent unintentionally discarding all changes - #7394. Thanks @ahuth!",
      "[Improved] UI responsiveness when using keyboard to choose branch in rebase flow - #7407"
    ],
    "1.7.0-beta5": [
      "[Fixed] Handle warnings if stash creation encounters file permission issue - #7351",
      "[Fixed] Add \"View stash entry\" action to suggested next steps - #7353",
      "[Fixed] Handle and recover from failed rebase flow starts - #7223",
      "[Fixed] Reverse button order when viewing a stash on macOS - #7273",
      "[Fixed] Prevent console errors due to underlying component unmounts - #6970",
      "[Fixed] Rebase success banner always includes base branch name - #7220",
      "[Improved] Added explanatory text for \"Restore\" button for stashes - #7303",
      "[Improved] Ask for confirmation before discarding stash - #7348",
      "[Improved] Order stashed changes files alphabetically - #7327",
      "[Improved] Clarify \"Overwrite Stash Confirmation\" dialog text - #7361",
      "[Improved] Message shown in rebase setup when target branch is already rebased  - #7343",
      "[Improved] Update stashing prompt verbiage - #7393.",
      "[Improved] Update \"Start Rebase\" dialog verbiage - #7391",
      "[Improved] Changes list now reflects what will be committed when handling rebase conflicts - #7006"
    ],
    "1.7.0-beta4": [
      "[Fixed] Manual conflict resolution choice not updated when resolving rebase conflicts - #7255",
      "[Fixed] Menu items don't display the expected verbiage for force push and removing a repository - #4976 #7138"
    ],
    "1.7.0-beta3": [
      "[New] Users can choose to bring changes with them to a new branch or stash them on the current branch when switching branches - #6107",
      "[Added] GitHub Desktop keyboard shortcuts available in Help menu - #7184",
      "[Added] .resx file extension highlighting support - #7235. Thanks @say25!",
      "[Fixed] Attempting to revert commits not on current branch results in an error - #6300. Thanks @msftrncs!",
      "[Improved] Warn users before rebase if operation will require a force push after rebase complete - #6963",
      "[Improved] Do not show the number of pull requests when there are no open pull requests - #7258",
      "[Improved] Accessibility attributes for dialog - #6496. Thanks @HirdayGupta!",
      "[Improved] Initiate cloning by pressing \"Enter\" when a repository is selected - #6570. Thanks @Daniel-McCarthy!",
      "[Improved] Manual Conflicts button styling - #7302",
      "[Improved] \"Add\" button in repository list should always be visible - #6646"
    ],
    "1.7.0-beta2": [
      "[New] Rebase your current branch onto another branch using a guided flow - #5953",
      "[Fixed] Horizontal scroll bar appears unnecessarily when switching branches - #7212",
      "[Fixed] License templates do not end with newline character - #6999",
      "[Fixed] Merge/Rebase conflicts banners do not clear when aborting the operation outside Desktop - #7046",
      "[Fixed] Missing tooltips for change indicators in the sidebar - #7174",
      "[Fixed] Icon accessibility labels fail when multiple icons are visible at the same time - #7174",
      "[Improved] Pull requests load faster and PR build status updates automatically - #7163"
    ],
    "1.7.0-beta1": [
      "[New] Recently opened repositories appear at the top of the repository list - #7132",
      "[Fixed] Error when selecting diff text while diff is updating - #7131",
      "[Fixed] Crash when unable to create log file on disk - #7096",
      "[Fixed] Race condition with remote lookup could cause push to go to incorrect remote - #6986",
      "[Fixed] Mistaken classification of all crashes being related to launch - #7126",
      "[Fixed] Prevent menus from being disabled by activity in inactive repositories - #6313",
      "[Fixed] \"Automatically Switch Theme\" on macOS does not check theme on launch - #7116. Thanks @say25!",
      "[Fixed] Clicking \"Undo\" doesn't repopulate summary in commit form - #6390. Thanks @humphd!",
      "[Fixed] Emoji rendering in app broken when account name has special characters - #6909",
      "[Fixed] Files staged outside Desktop for deletion are incorrectly marked as modified after committing - #4133",
      "[Improved] Visual feedback on \"Remove Repository\" and \"Discard Changes\" dialogs to show progress - #7015. Thanks @HashimotoYT!",
      "[Improved] Onboarding language for blank slate components - #6638. Thanks @jamesgeorge007!",
      "[Improved] Manually refresh pull requests instead of having to wait for a fetch - #7027"
    ],
    "1.6.6": [
      "[Fixed] Clicking \"Undo\" doesn't repopulate summary in commit form - #6390. Thanks @humphd!",
      "[Fixed] Handle error when unable to create log file for app - #7096",
      "[Fixed] Crash when selecting text while the underlying diff changes - #7131"
    ],
    "1.6.6-test1": [
      "[Fixed] Clicking \"Undo\" doesn't repopulate summary in commit form - #6390. Thanks @humphd!",
      "[Fixed] Handle error when unable to create log file for app - #7096",
      "[Fixed] Crash when selecting text while the underlying diff changes - #7131"
    ],
    "1.6.5": [
      "[Fixed] Publish Repository does not let you publish to an organization on your Enterprise account - #7052"
    ],
    "1.6.5-beta2": [
      "[Fixed] Publish Repository does not let you choose an organization on your Enterprise account - #7052"
    ],
    "1.6.5-beta1": [
      "[Fixed] Publish Repository does not let you choose an organization on your Enterprise account - #7052"
    ],
    "1.6.4": [
      "[Fixed] Embedded Git not working for core.longpath usage in some environments - #7028",
      "[Fixed] \"Recover missing repository\" can get stuck in a loop - #7038"
    ],
    "1.6.4-beta1": [
      "[Fixed] Embedded Git not working for core.longpath usage in some environments - #7028",
      "[Fixed] \"Recover missing repository\" can get stuck in a loop - #7038"
    ],
    "1.6.4-beta0": [
      "[Removed] Option to discard when files would be overwritten by a checkout - #7016"
    ],
    "1.6.3": [
      "[New] Display \"pull with rebase\" if a user has set this option in their Git config - #6553 #3422",
      "[Fixed] Context menu does not open when right clicking on the edges of files in Changes list - #6296. Thanks @JQuinnie!",
      "[Fixed] Display question mark in image when no commit selected in dark theme - #6915. Thanks @say25!",
      "[Fixed] No left padding for :emoji:/@user/#issue autocomplete forms. - #6895. Thanks @murrelljenna!",
      "[Fixed] Reinstate missing image and update illustration in dark theme when no local changes exist - #6894",
      "[Fixed] Resizing the diff area preserves text selection range - #2677",
      "[Fixed] Text selection in wrapped diff lines now allows selection of individual lines - #1551",
      "[Improved] Add option to fetch when a user needs to pull changes from the remote before pushing - #2738 #5451",
      "[Improved] Enable Git protocol v2 for fetch/push/pull operations - #6142",
      "[Improved] Moving mouse pointer outside visible diff while selecting a range of lines in a partial commit now automatically scrolls the diff - #658",
      "[Improved] Sign in form validates both username and password - #6952. Thanks @say25!",
      "[Improved] Update GitHub logo in \"About\" dialog - #5619. Thanks @HashimotoYT!"
    ],
    "1.6.3-beta4": [
      "[Improved] Update GitHub logo in \"About\" dialog - #5619. Thanks @HashimotoYT!",
      "[Improved] Sign in form validates both username and password - #6952. Thanks @say25!"
    ],
    "1.6.3-beta3": [
      "[New] Display \"pull with rebase\" if a user has set this option in their Git config - #6553 #3422",
      "[Added] Provide option to discard when files would be overwritten by a checkout - #6755. Thanks @mathieudutour!",
      "[Fixed] No left padding for :emoji:/@user/#issue autocomplete forms. - #6895. Thanks @murrelljenna!",
      "[Fixed] Reinstate missing image and fix illustration to work in the dark theme when there are no local changes - #6894",
      "[Fixed] Display question mark image when there is no commit selected in dark theme - #6915. Thanks @say25!",
      "[Improved] Group and filter repositories by owner - #6923",
      "[Improved] Add option to fetch when a user needs to pull changes from the remote before pushing - #2738 #5451"
    ],
    "1.6.3-beta2": [
      "[Fixed] Text selection in wrapped diff lines now allows selection of individual lines - #1551",
      "[Fixed] Resizing the diff area preserves text selection range - #2677",
      "[Improved] Moving the mouse pointer outside of the visible diff while selecting a range of lines in a partial commit will now automatically scroll the diff - #658"
    ],
    "1.6.3-beta1": [
      "[New] Branches that have been merged and deleted on GitHub.com will now be pruned after two weeks - #750",
      "[Fixed] Context menu doesn't open when right clicking on the edges of files in Changes list - #6296. Thanks @JQuinnie!",
      "[Improved] Enable Git protocol v2 for fetch/push/pull operations - #6142",
      "[Improved] Upgrade to Electron v3 - #6391"
    ],
    "1.6.2": [
      "[Added] Allow users to also resolve manual conflicts when resolving merge conflicts - #6062",
      "[Added] Automatic switching between Dark and Light modes on macOS - #5037. Thanks @say25!",
      "[Added] Crystal and Julia syntax highlighting - #6710. Thanks @KennethSweezy!",
      "[Added] Lua and Fortran syntax highlighting - #6700. Thanks @SimpleBinary!",
      "[Fixed] Abbreviated commits are not long enough for large repositories - #6662. Thanks @say25!",
      "[Fixed] App menu bar visible on hover on Windows when in \"Let’s get started\" mode - #6669",
      "[Fixed] Fix pointy corners on commit message text area - #6635. Thanks @lisavogtsf!",
      "[Fixed] Inconsistent \"Reveal in …\" labels for context menus - #6466. Thanks @say25!",
      "[Fixed] Merge conflict conflict did not ask user to resolve some binary files - #6693",
      "[Fixed] Prevent concurrent fetches between user and status indicator checks - #6121 #5438 #5328",
      "[Fixed] Remember scroll positions in History and Changes lists - #5177 #5059. Thanks @Daniel-McCarthy!",
      "[Improved] Guided merge conflict resolution only commits changes relevant to the merge - #6349",
      "[Improved] Use higher contrast color for links in \"Merge Conflicts\" dialog - #6758",
      "[Improved] Add link to all release notes in Release Notes dialog - #6443. Thanks @koralcem!",
      "[Improved] Arrow for renamed/copied changes when viewing commit - #6519. Thanks @koralcem!",
      "[Improved] Updated verbiage for ignoring the files - #6689. Thanks @PaulViola!"
    ],
    "1.6.2-beta3": [
      "[Improved] Guided merge conflict resolution only commits changes relevant to the merge - #6349"
    ],
    "1.6.2-beta2": [
      "[Added] Allow users to also resolve manual conflicts when resolving merge conflicts - #6062",
      "[Added] Crystal and Julia syntax highlighting - #6710. Thanks @KennethSweezy!",
      "[Fixed] Fix pointy corners on commit message text area - #6635. Thanks @lisavogtsf!",
      "[Fixed] Use higher contrast color for links in \"Merge Conflicts\" dialog - #6758"
    ],
    "1.6.2-beta1": [
      "[Added] Automatic switching between Dark and Light modes on macOS - #5037. Thanks @say25!",
      "[Added] Lua and Fortran syntax highlighting - #6700. Thanks @SimpleBinary!",
      "[Fixed] Abbreviated commits are not long enough for large repositories - #6662. Thanks @say25!",
      "[Fixed] App menu bar visible on hover on Windows when in \"Let’s get started\" mode - #6669",
      "[Fixed] Remember scroll positions in History and Changes lists - #5177 #5059. Thanks @Daniel-McCarthy!",
      "[Fixed] Inconsistent \"Reveal in …\" labels for context menus - #6466. Thanks @say25!",
      "[Fixed] Prevent concurrent fetches between user and status indicator checks - #6121 #5438 #5328",
      "[Fixed] Merge conflict conflict did not ask user to resolve some binary files - #6693",
      "[Improved] Add link to all release notes in Release Notes dialog - #6443. Thanks @koralcem!",
      "[Improved] Arrow for renamed/copied changes when viewing commit - #6519. Thanks @koralcem!",
      "[Improved] Menu state updating to address race condition - #6643",
      "[Improved] Updated verbiage when clicking on changed files to make it more explicit what will occur when you ignore the file(s) - #6689. Thanks @PaulViola!"
    ],
    "1.6.2-beta0": [
      "[Fixed] Don't show \"No local changes\" view when switching between changed files"
    ],
    "1.6.1": [
      "[Fixed] Don't show \"No local changes\" view when switching between changed files"
    ],
    "1.6.0": [
      "[New] Help users add their first repo during onboarding - #6474",
      "[New] \"No local changes\" view helpfully suggests next actions for you to take - #6445",
      "[Added] Support JetBrains Webstorm as an external editor - #6077. Thanks @KennethSweezy!",
      "[Added] Add Visual Basic syntax highlighting - #6461. Thanks @SimpleBinary!",
      "[Fixed] Automatically locate a missing repository when it cannot be found - #6228. Thanks @msftrncs!",
      "[Fixed] Don't include untracked files in merge commit - #6411",
      "[Fixed] Don't show \"Still Conflicted Warning\" when all conflicts are resolved - #6451",
      "[Fixed] Only execute menu action a single time upon hitting Enter - #5344",
      "[Fixed] Show autocompletion of GitHub handles and issues properly in commit description field - #6459",
      "[Improved] Repository list when no repositories found - #5566 #6474",
      "[Improved] Image diff menu no longer covered by large images - #6520. Thanks @06b!",
      "[Improved] Enable additional actions during a merge conflict - #6385",
      "[Improved] Increase contrast on input placeholder color in dark mode - #6556",
      "[Improved] Don't show merge success banner when attempted merge doesn't complete - #6282",
      "[Improved] Capitalize menu items appropriately on macOS - #6469"
    ],
    "1.6.0-beta3": [
      "[Fixed] Autocomplete selection does not overflow text area - #6459",
      "[Fixed] No local changes views incorrectly rendering ampersands - #6596",
      "[Improved] Capitalization of menu items on macOS - #6469"
    ],
    "1.6.0-beta2": [
      "[New] \"No local changes\" view makes it easy to find and accomplish common actions - #6445",
      "[Fixed] Automatically locate a missing repository when it cannot be found - #6228. Thanks @msftrncs!",
      "[Improved] Enable additional actions during a merge conflict - #6385",
      "[Improved] Increase contrast on input placeholder color in dark mode - #6556",
      "[Improved] Merge success banner no longer shown when attempted merge doesn't complete - #6282"
    ],
    "1.6.0-beta1": [
      "[New] Help users add their first repo during onboarding - #6474",
      "[Added] Include ability for users to add new repositories when there are none available - #5566 #6474",
      "[Added] Support JetBrains Webstorm as an external editor - #6077. Thanks @KennethSweezy!",
      "[Added] Add Visual Basic syntax highlighting - #6461. Thanks @SimpleBinary!",
      "[Fixed] Don't include untracked files in merge commit - #6411",
      "[Fixed] Don't show \"Still Conflicted Warning\" when all conflicts are resolved - #6451",
      "[Fixed] Enter when using keyboard to navigate app menu executed menu action twice - #5344",
      "[Improved] Image diff menu no longer covered by large images - #6520. Thanks @06b!"
    ],
    "1.5.2-beta0": [],
    "1.5.1": [
      "[Added] Provide keyboard shortcut for getting to commit summary field - #1719. Thanks @bruncun!",
      "[Added] Add hover states on list items and tabs - #6310",
      "[Added] Add Dockerfile syntax highlighting - #4533. Thanks @say25!",
      "[Added] Support Visual SlickEdit as an external editor - #6029. Thanks @texasaggie97!",
      "[Fixed] Allow repositories to be cloned to empty folders - #5857. Thanks @Daniel-McCarthy!",
      "[Fixed] Prevent creating branch with detached HEAD from reverting to default branch - #6085",
      "[Fixed] Fix \"Open In External Editor\" for Atom/VS Code on Windows when paths contain spaces - #6181. Thanks @msftrncs!",
      "[Fixed] Persist Branch List and Pull Request List filter text - #6002. Thanks @Daniel-McCarthy!",
      "[Fixed] Retain renamed branches position in recent branches list - #6155. Thanks @gnehcc!",
      "[Fixed] Prevent avatar duplication when user is co-author and committer - #6135. Thanks @bblarney!",
      "[Fixed] Provide keyboard selection for the \"Clone a Repository\" dialog - #3596. Thanks @a-golovanov!",
      "[Fixed] Close License & Open Source Notices dialog upon pressing \"Enter\" in dialog - #6137. Thanks @bblarney!",
      "[Fixed] Dismiss \"Merge into Branch\" dialog with escape key - #6154. Thanks @altaf933!",
      "[Fixed] Focus branch selector when comparing to branch from menu - #5600",
      "[Fixed] Reverse fold/unfold icons for expand/collapse commit summary - #6196. Thanks @HazemAM!",
      "[Improved] Allow toggling between diff modes - #6231. Thanks @06b!",
      "[Improved] Show focus around full input field - #6234. Thanks @seokju-na!",
      "[Improved] Make lists scroll to bring selected items into view - #6279",
      "[Improved] Consistently order the options for adding a repository - #6396. Thanks @vilanz!",
      "[Improved] Clear merge conflicts banner after there are no more conflicted files - #6428"
    ],
    "1.5.1-beta6": [
      "[Improved] Consistently order the options for adding a repository - #6396. Thanks @vilanz!",
      "[Improved] Clear merge conflicts banner after there are no more conflicted files - #6428"
    ],
    "1.5.1-beta5": [
      "[Improved] Commit conflicted files warning - #6381",
      "[Improved] Dismissable merge conflict dialog and associated banner - #6379 #6380",
      "[Fixed] Fix feature flag for readme overwrite warning so that it shows on beta - #6412"
    ],
    "1.5.1-beta4": [
      "[Improved] Display warning if existing readme file will be overwritten - #6338. Thanks @Daniel-McCarthy!",
      "[Improved] Add check for attempts to commit >100 MB files without Git LFS - #997. Thanks @Daniel-McCarthy!",
      "[Improved] Merge conflicts dialog visual updates - #6377"
    ],
    "1.5.1-beta3": [
      "[Improved] Maintains state on tabs for different methods of cloning repositories - #5937"
    ],
    "1.5.1-beta2": [
      "[Improved] Clarified internal documentation - #6348. Thanks @bblarney!"
    ],
    "1.5.1-beta1": [
      "[Added] Provide keyboard shortcut for getting to commit summary field - #1719. Thanks @bruncun!",
      "[Added] Add hover states on list items and tabs - #6310",
      "[Added] Add Dockerfile syntax highlighting - #4533. Thanks @say25!",
      "[Added] Support Visual SlickEdit as an external editor - #6029. Thanks @texasaggie97!",
      "[Improved] Allow toggling between diff modes - #6231. Thanks @06b!",
      "[Improved] Show focus around full input field - #6234. Thanks @seokju-na!",
      "[Improved] Make lists scroll to bring selected items into view - #6279",
      "[Fixed] Allow repositories to be cloned to empty folders - #5857. Thanks @Daniel-McCarthy!",
      "[Fixed] Prevent creating branch with detached HEAD from reverting to default branch - #6085",
      "[Fixed] Fix 'Open In External Editor' for Atom/VS Code on Windows when paths contain spaces - #6181. Thanks @msftrncs!",
      "[Fixed] Persist Branch List and Pull Request List filter text - #6002. Thanks @Daniel-McCarthy!",
      "[Fixed] Retain renamed branches position in recent branches list - #6155. Thanks @gnehcc!",
      "[Fixed] Prevent avatar duplication when user is co-author and committer - #6135. Thanks @bblarney!",
      "[Fixed] Provide keyboard selection for the ‘Clone a Repository’ dialog - #3596. Thanks @a-golovanov!",
      "[Fixed] Close License & Open Source Notices dialog upon pressing \"Enter\" in dialog - #6137. Thanks @bblarney!",
      "[Fixed] Dismiss \"Merge into Branch\" dialog with escape key - #6154. Thanks @altaf933!",
      "[Fixed] Focus branch selector when comparing to branch from menu - #5600",
      "[Fixed] Reverse fold/unfold icons for expand/collapse commit summary - #6196. Thanks @HazemAM!"
    ],
    "1.5.1-beta0": [],
    "1.5.0": [
      "[New] Clone, create, or add repositories right from the repository dropdown - #5878",
      "[New] Drag-and-drop to add local repositories from macOS tray icon - #5048",
      "[Added] Resolve merge conflicts through a guided flow - #5400",
      "[Added] Allow merging branches directly from branch dropdown - #5929. Thanks @bruncun!",
      "[Added] Commit file list now has \"Copy File Path\" context menu action - #2944. Thanks @Amabel!",
      "[Added] Keyboard shortcut for \"Rename Branch\" menu item - #5964. Thanks @agisilaos!",
      "[Added] Notify users when a merge is successfully completed - #5851",
      "[Fixed] \"Compare on GitHub\" menu item enabled when no repository is selected - #6078",
      "[Fixed] Diff viewer blocks keyboard navigation using reverse tab order - #2794",
      "[Fixed] Launching Desktop from browser always asks to clone repository - #5913",
      "[Fixed] Publish dialog displayed on push when repository is already published - #5936",
      "[Improved] \"Publish Repository\" dialog handles emoji characters - #5980. Thanks @WaleedAshraf!",
      "[Improved] Avoid repository checks when no path is specified in \"Create Repository\" dialog - #5828. Thanks @JakeHL!",
      "[Improved] Clarify the direction of merging branches - #5930. Thanks @JQuinnie!",
      "[Improved] Default commit summary more explanatory and consistent with GitHub.com - #6017. Thanks @Daniel-McCarthy!",
      "[Improved] Display a more informative message on merge dialog when branch is up to date - #5890",
      "[Improved] Getting a repository's status only blocks other operations when absolutely necessary - #5952",
      "[Improved] Display current branch in header of merge dialog - #6027",
      "[Improved] Sanitize repository name before publishing to GitHub - #3090. Thanks @Daniel-McCarthy!",
      "[Improved] Show the branch name in \"Update From Default Branch\" menu item - #3018. Thanks @a-golovanov!",
      "[Improved] Update license and .gitignore templates for initializing a new repository - #6024. Thanks @say25!"
    ],
    "1.5.0-beta5": [],
    "1.5.0-beta4": [
      "[Fixed] \"Compare on GitHub\" menu item enabled when no repository is selected - #6078",
      "[Fixed] Diff viewer blocks keyboard navigation using reverse tab order - #2794",
      "[Improved] \"Publish Repository\" dialog handles emoji characters - #5980. Thanks @WaleedAshraf!"
    ],
    "1.5.0-beta3": [],
    "1.5.0-beta2": [
      "[Added] Resolve merge conflicts through a guided flow - #5400",
      "[Added] Notify users when a merge is successfully completed - #5851",
      "[Added] Allow merging branches directly from branch dropdown - #5929. Thanks @bruncun!",
      "[Improved] Merge dialog displays current branch in header - #6027",
      "[Improved] Clarify the direction of merging branches - #5930. Thanks @JQuinnie!",
      "[Improved] Show the branch name in \"Update From Default Branch\" menu item - #3018. Thanks @a-golovanov!",
      "[Improved] Default commit summary more explanatory and consistent with GitHub.com - #6017. Thanks @Daniel-McCarthy!",
      "[Improved] Updated license and .gitignore templates for initializing a new repository - #6024. Thanks @say25!"
    ],
    "1.5.0-beta1": [
      "[New] Repository switcher has a convenient \"Add\" button to add other repositories - #5878",
      "[New] macOS tray icon now supports drag-and-drop to add local repositories - #5048",
      "[Added] Keyboard shortcut for \"Rename Branch\" menu item - #5964. Thanks @agisilaos!",
      "[Added] Commit file list now has \"Copy File Path\" context menu action - #2944. Thanks @Amabel!",
      "[Fixed] Launching Desktop from browser always asks to clone repository - #5913",
      "[Fixed] Publish dialog displayed on push when repository is already published - #5936",
      "[Improved] Sanitize repository name before publishing to GitHub - #3090. Thanks @Daniel-McCarthy!",
      "[Improved] Getting a repository's status only blocks other operations when absolutely necessary - #5952",
      "[Improved] Avoid repository checks when no path is specified in \"Create Repository\" dialog - #5828. Thanks @JakeHL!",
      "[Improved] Display a more informative message on merge dialog when branch is up to date - #5890"
    ],
    "1.4.4-beta0": [],
    "1.4.3": [
      "[Added] Add \"Remove Repository\" keyboard shortcut - #5848. Thanks @say25!",
      "[Added] Add keyboard shortcut to delete a branch - #5018. Thanks @JakeHL!",
      "[Fixed] Emoji autocomplete not rendering in some situations - #5859",
      "[Fixed] Release notes text overflowing dialog box - #5854. Thanks @amarsiingh!",
      "[Improved] Support Python 3 in Desktop CLI on macOS - #5843. Thanks @munir131!",
      "[Improved] Avoid unnecessarily reloading commit history - #5470",
      "[Improved] Publish Branch dialog will publish commits when pressing Enter - #5777. Thanks @JKirkYuan!"
    ],
    "1.4.3-beta2": [
      "[Added] Added keyboard shortcut to delete a branch - #5018. Thanks @JakeHL!",
      "[Fixed] Fix release notes text overflowing dialog box - #5854. Thanks @amarsiingh!",
      "[Improved] Avoid unnecessarily reloading commit history - #5470"
    ],
    "1.4.3-beta1": [
      "[Added] Add \"Remove Repository\" keyboard shortcut - #5848. Thanks @say25!",
      "[Fixed] Fix emoji autocomplete not rendering in some situations - #5859",
      "[Fixed] Support Python 3 in Desktop CLI on macOS - #5843. Thanks @munir131!",
      "[Improved] Publish Branch dialog will publish commits when pressing Enter - #5777. Thanks @JKirkYuan!"
    ],
    "1.4.3-beta0": [],
    "1.4.2": [
      "[New] Show resolved conflicts as resolved in Changes pane - #5609",
      "[Added] Add Terminator, MATE Terminal, and Terminology shells - #5753. Thanks @joaomlneto!",
      "[Fixed] Update embedded Git to version 2.19.1 for security vulnerability fix",
      "[Fixed] Always show commit history list when History tab is clicked - #5783. Thanks @JKirkYuan!",
      "[Fixed] Stop overriding the protocol of a detected GitHub repository - #5721",
      "[Fixed] Update sign in error message - #5766. Thanks @tiagodenoronha!",
      "[Fixed] Correct overflowing T&C and License Notices dialogs - #5756. Thanks @amarsiingh!",
      "[Improved] Add default commit message for single-file commits - #5240. Thanks @lean257!",
      "[Improved] Refresh commit list faster after reverting commit via UI - #5752",
      "[Improved] Add repository path to Remove repository dialog - #5805. Thanks @NickCraver!",
      "[Improved] Display whether user entered incorrect username or email address - #5775. Thanks @tiagodenoronha!",
      "[Improved] Update Discard Changes dialog text when discarding all changes - #5744. Thanks @Daniel-McCarthy!"
    ],
    "1.4.2-beta0": [],
    "1.4.1-test2": [
      "Testing changes to how Desktop performs CI platform checks"
    ],
    "1.4.1-test1": [
      "Testing changes to how Desktop performs CI platform checks"
    ],
    "1.4.1": [
      "[Added] Support for opening repository in Cygwin terminal - #5654. Thanks @LordOfTheThunder!",
      "[Fixed] 'Compare to Branch' menu item not disabled when modal is open - #5673. Thanks @kanishk98!",
      "[Fixed] Co-author form does not show/hide for newly-added repository - #5490",
      "[Fixed] Desktop command line always suffixes `.git` to URL when starting a clone - #5529. Thanks @j-f1!",
      "[Fixed] Dialog styling issue for dark theme users on Windows - #5629. Thanks @cwongmath!",
      "[Fixed] No message shown when filter returns no results in Clone Repository view - #5637. Thanks @DanielHix!",
      "[Improved] Branch names cannot start with a '+' character - #5594. Thanks @Daniel-McCarthy!",
      "[Improved] Clone dialog re-runs filesystem check when re-focusing on Desktop - #5518. Thanks @Daniel-McCarthy!",
      "[Improved] Commit disabled when commit summary is only spaces - #5677. Thanks @Daniel-McCarthy!",
      "[Improved] Commit summary expander sometimes shown when not needed - #5700. Thanks @aryyya!",
      "[Improved] Error handling when looking for merge base of a missing ref - #5612",
      "[Improved] Warning if branch exists on remote when creating branch - #5141. Thanks @Daniel-McCarthy!"
    ],
    "1.4.1-beta1": [
      "[Added] Support for opening repository in Cygwin terminal - #5654. Thanks @LordOfTheThunder!",
      "[Fixed] 'Compare to Branch' menu item not disabled when modal is open - #5673. Thanks @kanishk98!",
      "[Fixed] No message shown when filter returns no results in Clone Repository view - #5637. Thanks @DanielHix!",
      "[Fixed] Co-author form does not show/hide for newly-added repository - #5490",
      "[Fixed] Dialog styling issue for dark theme users on Windows - #5629. Thanks @cwongmath!",
      "[Fixed] Desktop command line always suffixes `.git` to URL when starting a clone - #5529. Thanks @j-f1!",
      "[Improved] Commit summary expander sometimes shown when not needed - #5700. Thanks @aryyya!",
      "[Improved] Commit disabled when commit summary is only spaces - #5677. Thanks @Daniel-McCarthy!",
      "[Improved] Error handling when looking for merge base of a missing ref - #5612",
      "[Improved] Clone dialog re-runs filesystem check when re-focusing on Desktop - #5518. Thanks @Daniel-McCarthy!",
      "[Improved] Branch names cannot start with a '+' character - #5594. Thanks @Daniel-McCarthy!",
      "[Improved] Warning if branch exists on remote when creating branch - #5141. Thanks @Daniel-McCarthy!"
    ],
    "1.4.1-beta0": [],
    "1.4.0": [
      "[New] When an update is available for GitHub Desktop, release notes can be viewed in Desktop - #2774",
      "[New] Detect merge conflicts when comparing branches - #4588",
      "[Fixed] Avoid double checkout warning when opening a pull request in Desktop - #5375",
      "[Fixed] Error when publishing repository is now associated with the right tab - #5422. Thanks @Daniel-McCarthy!",
      "[Fixed] Disable affected menu items when on detached HEAD - #5500. Thanks @say25!",
      "[Fixed] Show border when commit description is expanded - #5506. Thanks @aryyya!",
      "[Fixed] GitLab URL which corresponds to GitHub repository of same name cloned GitHub repository - #4154",
      "[Fixed] Caret in co-author selector is hidden when dark theme enabled - #5589",
      "[Fixed] Authenticating to GitHub Enterprise fails when user has no emails defined - #5585",
      "[Improved] Avoid multiple lookups of default remote - #5399"
    ],
    "1.4.0-beta3": [
      "[New] When an update is available for GitHub Desktop, the release notes can be viewed in Desktop - #2774",
      "[New] Detect merge conflicts when comparing branches - #4588",
      "[Fixed] Avoid double checkout warning when opening a pull request in Desktop - #5375",
      "[Fixed] Error when publishing repository is now associated with the right tab - #5422. Thanks @Daniel-McCarthy!",
      "[Fixed] Disable affected menu items when on detached HEAD - #5500. Thanks @say25!",
      "[Fixed] Show border when commit description is expanded - #5506. Thanks @aryyya!",
      "[Fixed] GitLab URL which corresponds to GitHub repository of same name cloned GitHub repository - #4154",
      "[Improved] Avoid multiple lookups of default remote - #5399",
      "[Improved] Skip optional locks when checking status of repository - #5376"
    ],
    "1.4.0-beta2": [
      "[New] When an update is available for GitHub Desktop, the release notes can be viewed in Desktop - #2774",
      "[New] Detect merge conflicts when comparing branches - #4588",
      "[Fixed] Avoid double checkout warning when opening a pull request in Desktop - #5375",
      "[Fixed] Error when publishing repository is now associated with the right tab - #5422. Thanks @Daniel-McCarthy!",
      "[Fixed] Disable affected menu items when on detached HEAD - #5500. Thanks @say25!",
      "[Fixed] Show border when commit description is expanded - #5506. Thanks @aryyya!",
      "[Fixed] GitLab URL which corresponds to GitHub repository of same name cloned GitHub repository - #4154",
      "[Improved] Avoid multiple lookups of default remote - #5399",
      "[Improved] Skip optional locks when checking status of repository - #5376"
    ],
    "1.4.0-beta1": [
      "[New] When an update is available for GitHub Desktop, the release notes can be viewed in Desktop - #2774",
      "[New] Detect merge conflicts when comparing branches - #4588",
      "[Fixed] Avoid double checkout warning when opening a pull request in Desktop - #5375",
      "[Fixed] Error when publishing repository is now associated with the right tab - #5422. Thanks @Daniel-McCarthy!",
      "[Fixed] Disable affected menu items when on detached HEAD - #5500. Thanks @say25!",
      "[Fixed] Show border when commit description is expanded - #5506. Thanks @aryyya!",
      "[Fixed] GitLab URL which corresponds to GitHub repository of same name cloned GitHub repository - #4154",
      "[Improved] Avoid multiple lookups of default remote - #5399",
      "[Improved] Skip optional locks when checking status of repository - #5376"
    ],
    "1.4.0-beta0": [],
    "1.3.5": [
      "[Fixed] Disable delete button while deleting a branch - #5331",
      "[Fixed] History now avoids calling log.showSignature if set in config - #5466",
      "[Fixed] Start blocking the ability to add local bare repositories - #4293. Thanks @Daniel-McCarthy!",
      "[Fixed] Revert workaround for tooltip issue on Windows - #3362. Thanks @divayprakash!",
      "[Improved] Error message when publishing to missing organisation - #5380. Thanks @Daniel-McCarthy!",
      "[Improved] Don't hide commit details when commit description is expanded. - #5471. Thanks @aryyya!"
    ],
    "1.3.5-beta1": [
      "[Fixed] Disable delete button while deleting a branch - #5331",
      "[Fixed] History now avoids calling log.showSignature if set in config - #5466",
      "[Fixed] Start blocking the ability to add local bare repositories - #4293. Thanks @Daniel-McCarthy!",
      "[Fixed] Revert workaround for tooltip issue on Windows - #3362. Thanks @divayprakash!",
      "[Improved] Error message when publishing to missing organisation - #5380. Thanks @Daniel-McCarthy!",
      "[Improved] Don't hide commit details when commit summary description is expanded. - #5471. Thanks @aryyya!"
    ],
    "1.3.5-beta0": [],
    "1.3.4": [
      "[Improved] Cloning message uses remote repo name not file destination - #5413. Thanks @lisavogtsf!",
      "[Improved] Support VSCode user scope installation - #5281. Thanks @saschanaz!"
    ],
    "1.3.4-beta1": [
      "[Improved] Cloning message uses remote repo name not file destination - #5413. Thanks @lisavogtsf!",
      "[Improved] Support VSCode user scope installation - #5281. Thanks @saschanaz!"
    ],
    "1.3.4-beta0": [],
    "1.3.3": [
      "[Fixed] Maximize and restore app on Windows does not fill available space - #5033",
      "[Fixed] 'Clone repository' menu item label is obscured on Windows - #5348. Thanks @Daniel-McCarthy!",
      "[Fixed] User can toggle files when commit is in progress - #5341. Thanks @masungwon!",
      "[Improved] Repository indicator background work - #5317 #5326 #5363 #5241 #5320"
    ],
    "1.3.3-beta1": [
      "[Fixed] Maximize and restore app on Windows does not fill available space - #5033",
      "[Fixed] 'Clone repository' menu item label is obscured on Windows - #5348. Thanks @Daniel-McCarthy!",
      "[Fixed] User can toggle files when commit is in progress - #5341. Thanks @masungwon!",
      "[Improved] Repository indicator background work - #5317 #5326 #5363 #5241 #5320"
    ],
    "1.3.3-test6": ["Testing infrastructure changes"],
    "1.3.3-test5": ["Testing the new CircleCI config changes"],
    "1.3.3-test4": ["Testing the new CircleCI config changes"],
    "1.3.3-test3": ["Testing the new CircleCI config changes"],
    "1.3.3-test2": ["Testing the new CircleCI config changes"],
    "1.3.3-test1": ["Testing the new CircleCI config changes"],
    "1.3.2": [
      "[Fixed] Bugfix for background checks not being aware of missing repositories - #5282",
      "[Fixed] Check the local state of a repository before performing Git operations - #5289",
      "[Fixed] Switch to history view for default branch when deleting current branch during a compare - #5256",
      "[Fixed] Handle missing .git directory inside a tracked repository - #5291"
    ],
    "1.3.2-beta1": [
      "[Fixed] Bugfix for background checks not being aware of missing repositories - #5282",
      "[Fixed] Check the local state of a repository before performing Git operations - #5289",
      "[Fixed] Switch to history view for default branch when deleting current branch during a compare - #5256",
      "[Fixed] Handle missing .git directory inside a tracked repository - #5291"
    ],
    "1.3.1": [
      "[Fixed] Background Git operations on missing repositories are not handled as expected - #5282"
    ],
    "1.3.1-beta1": [
      "[Fixed] Background Git operations on missing repositories are not handled as expected - #5282"
    ],
    "1.3.1-beta0": [
      "[New] Notification displayed in History tab when the base branch moves ahead of the current branch - #4768",
      "[New] Repository list displays uncommitted changes indicator and ahead/behind information - #2259 #5095",
      "[Added] Option to move repository to trash when removing from app - #2108. Thanks @say25!",
      "[Added] Syntax highlighting for PowerShell files - #5081. Thanks @say25!",
      "[Fixed] \"Discard Changes\" context menu discards correct file when entry is not part of selected group - #4788",
      "[Fixed] Display local path of selected repository as tooltip - #4922. Thanks @yongdamsh!",
      "[Fixed] Display root directory name when repository is located at drive root - #4924",
      "[Fixed] Handle legacy macOS right click gesture - #4942",
      "[Fixed] History omits latest commit from list - #5243",
      "[Fixed] Markdown header elements hard to read in dark mode - #5133. Thanks @agisilaos!",
      "[Fixed] Only perform ahead/behind comparisons when branch selector is open - #5142",
      "[Fixed] Relax checks for merge commits for GitHub Enterprise repositories - #4329",
      "[Fixed] Render clickable link in \"squash and merge\" commit message - #5203. Thanks @1pete!",
      "[Fixed] Return key disabled when no matches found in Compare branch list - #4458",
      "[Fixed] Selected commit not remembered when switching between History and Changes tabs - #4985",
      "[Fixed] Selected commit when comparing is reset to latest when Desktop regains focus - #5069",
      "[Fixed] Support default branch detection for non-GitHub repositories - #4937",
      "[Improved] Change primary button color to blue for dark theme - #5074",
      "[Improved] Diff gutter elements should be considered button elements when interacting - #5158",
      "[Improved] Status parsing significantly more performant when handling thousands of changed files - #2449 #5186"
    ],
    "1.3.0": [
      "[New] Notification displayed in History tab when the base branch moves ahead of the current branch - #4768",
      "[New] Repository list displays uncommitted changes indicator and ahead/behind information - #2259 #5095",
      "[Added] Option to move repository to trash when removing from app - #2108. Thanks @say25!",
      "[Added] Syntax highlighting for PowerShell files - #5081. Thanks @say25!",
      "[Fixed] \"Discard Changes\" context menu discards correct file when entry is not part of selected group - #4788",
      "[Fixed] Display local path of selected repository as tooltip - #4922. Thanks @yongdamsh!",
      "[Fixed] Display root directory name when repository is located at drive root - #4924",
      "[Fixed] Handle legacy macOS right click gesture - #4942",
      "[Fixed] History omits latest commit from list - #5243",
      "[Fixed] Markdown header elements hard to read in dark mode - #5133. Thanks @agisilaos!",
      "[Fixed] Only perform ahead/behind comparisons when branch selector is open - #5142",
      "[Fixed] Relax checks for merge commits for GitHub Enterprise repositories - #4329",
      "[Fixed] Render clickable link in \"squash and merge\" commit message - #5203. Thanks @1pete!",
      "[Fixed] Return key disabled when no matches found in Compare branch list - #4458",
      "[Fixed] Selected commit not remembered when switching between History and Changes tabs - #4985",
      "[Fixed] Selected commit when comparing is reset to latest when Desktop regains focus - #5069",
      "[Fixed] Support default branch detection for non-GitHub repositories - #4937",
      "[Improved] Change primary button color to blue for dark theme - #5074",
      "[Improved] Diff gutter elements should be considered button elements when interacting - #5158",
      "[Improved] Status parsing significantly more performant when handling thousands of changed files - #2449 #5186"
    ],
    "1.3.0-beta7": [],
    "1.3.0-beta6": [],
    "1.3.0-beta5": [
      "[Fixed] Ensure commit message is cleared after successful commit - #4046",
      "[Fixed] History omits latest commit from list - #5243"
    ],
    "1.3.0-beta4": [
      "[Fixed] Only perform ahead/behind comparisons when branch selector is open - #5142",
      "[Fixed] Render clickable link in \"squash and merge\" commit message - #5203. Thanks @1pete!",
      "[Fixed] Selected commit not remembered when switching between History and Changes tabs - #4985",
      "[Fixed] Selected commit when comparing is reset to latest when Desktop regains focus - #5069"
    ],
    "1.3.0-beta3": [
      "[Fixed] \"Discard Changes\" context menu discards correct file when entry is not part of selected group - #4788",
      "[Fixed] Return key disabled when no matches found in Compare branch list - #4458",
      "[Improved] Status parsing significantly more performant when handling thousands of changed files - #2449 #5186"
    ],
    "1.3.0-beta2": [
      "[Added] Option to move repository to trash when removing from app - #2108. Thanks @say25!",
      "[Fixed] Markdown header elements hard to read in dark mode - #5133. Thanks @agisilaos!",
      "[Improved] Diff gutter elements should be considered button elements when interacting - #5158"
    ],
    "1.2.7-test3": ["Test deployment for electron version bump."],
    "1.3.0-beta1": [
      "[New] Notification displayed in History tab when the base branch moves ahead of the current branch - #4768",
      "[New] Repository list displays uncommitted changes count and ahead/behind information - #2259",
      "[Added] Syntax highlighting for PowerShell files- #5081. Thanks @say25!",
      "[Fixed] Display something when repository is located at drive root - #4924",
      "[Fixed] Relax checks for merge commits for GitHub Enterprise repositories - #4329",
      "[Fixed] Display local path of selected repository as tooltip - #4922. Thanks @yongdamsh!",
      "[Fixed] Support default branch detection for non-GitHub repositories - #4937",
      "[Fixed] Handle legacy macOS right click gesture - #4942",
      "[Improved] Repository list badge style tweaks and tweaks for dark theme - #5095",
      "[Improved] Change primary button color to blue for dark theme - #5074"
    ],
    "1.2.7-test2": ["Test deployment for electron version bump."],
    "1.2.7-test1": ["Sanity check deployment for refactored scripts"],
    "1.2.7-beta0": [
      "[Fixed] Visual indicator for upcoming feature should not be shown - #5026"
    ],
    "1.2.6": [
      "[Fixed] Visual indicator for upcoming feature should not be shown - #5026"
    ],
    "1.2.6-beta0": [
      "[Fixed] Feature flag for upcoming feature not applied correctly - #5024"
    ],
    "1.2.5": [
      "[Fixed] Feature flag for upcoming feature not applied correctly - #5024"
    ],
    "1.2.4": [
      "[New] Dark Theme preview - #4849",
      "[Added] Syntax highlighting for Cake files - #4935. Thanks @say25!",
      "[Added] WebStorm support for macOS - #4841. Thanks @mrsimonfletcher!",
      "[Fixed] Compare tab appends older commits when scrolling to bottom of list - #4964",
      "[Fixed] Remove temporary directory after Git LFS operation completes - #4414",
      "[Fixed] Unable to compare when two branches exist - #4947 #4730",
      "[Fixed] Unhandled errors when refreshing pull requests fails - #4844 #4866",
      "[Improved] Remove context menu needs to hint if a dialog will be shown - #4975",
      "[Improved] Upgrade embedded Git LFS - #4602 #4745",
      "[Improved] Update banner message clarifies that only Desktop needs to be restarted - #4891. Thanks @KennethSweezy!",
      "[Improved] Discard Changes context menu entry should contain ellipses when user needs to confirm - #4846. Thanks @yongdamsh!",
      "[Improved] Initializing syntax highlighting components - #4764",
      "[Improved] Only show overflow shadow when description overflows - #4898",
      "[Improved] Changes tab displays number of changed files instead of dot - #4772. Thanks @yongdamsh!"
    ],
    "1.2.4-beta5": [],
    "1.2.4-beta4": [
      "[Fixed] Compare tab appends older commits when scrolling to bottom of list - #4964",
      "[Fixed] Remove temporary directory after Git LFS operation completes - #4414",
      "[Improved] Remove context menu needs to hint if a dialog will be shown - #4975",
      "[Improved] Upgrade embedded Git LFS - #4602 #4745"
    ],
    "1.2.4-test1": [
      "Confirming latest Git LFS version addresses reported issues"
    ],
    "1.2.4-beta3": [
      "[Added] WebStorm support for macOS - #4841. Thanks @mrsimonfletcher!",
      "[Improved] Update banner message clarifies that only Desktop needs to be restarted - #4891. Thanks @KennethSweezy!"
    ],
    "1.2.4-beta2": [],
    "1.2.4-beta1": [
      "[New] Dark Theme preview - #4849",
      "[Added] Syntax highlighting for Cake files - #4935. Thanks @say25!",
      "[Fixed] Unable to compare when two branches exist - #4947 #4730",
      "[Fixed] Unhandled errors when refreshing pull requests fails - #4844 #4866",
      "[Improved] Discard Changes context menu entry should contain ellipses when user needs to confirm - #4846. Thanks @yongdamsh!",
      "[Improved] Initializing syntax highlighting components - #4764",
      "[Improved] Only show overflow shadow when description overflows - #4898",
      "[Improved] Changes tab displays number of changed files instead of dot - #4772. Thanks @yongdamsh!"
    ],
    "1.2.3": [
      "[Fixed] No autocomplete when searching for co-authors - #4847",
      "[Fixed] Error when checking out a PR from a fork - #4842"
    ],
    "1.2.3-beta1": [
      "[Fixed] No autocomplete when searching for co-authors - #4847",
      "[Fixed] Error when checking out a PR from a fork - #4842"
    ],
    "1.2.3-test1": [
      "Confirming switch from uglify-es to babel-minify addresses minification issue - #4871"
    ],
    "1.2.2": [
      "[Fixed] Make cURL/schannel default to using the Windows certificate store - #4817",
      "[Fixed] Restore text selection highlighting in diffs - #4818"
    ],
    "1.2.2-beta1": [
      "[Fixed] Make cURL/schannel default to using the Windows certificate store - #4817",
      "[Fixed] Text selection highlighting in diffs is back - #4818"
    ],
    "1.2.1": [
      "[Added] Brackets support for macOS - #4608. Thanks @3raxton!",
      "[Added] Pull request number and author are included in fuzzy-find filtering - #4653. Thanks @damaneice!",
      "[Fixed] Decreased the max line length limit - #3740. Thanks @sagaragarwal94!",
      "[Fixed] Updated embedded Git to 2.17.1 to address upstream security issue - #4791",
      "[Improved] Display the difference in file size of an image in the diff view - #4380. Thanks @ggajos!"
    ],
    "1.2.1-test1": ["Upgraded embedded Git to 2.17.0"],
    "1.2.1-beta1": [
      "[Added] Brackets support for macOS - #4608. Thanks @3raxton!",
      "[Added] Pull request number and author are included in fuzzy-find filtering - #4653. Thanks @damaneice!",
      "[Fixed] Decreased the max line length limit - #3740. Thanks @sagaragarwal94!",
      "[Fixed] Updated embedded Git to 2.17.1 to address upstream security issue - #4791",
      "[Improved] Display the difference in file size of an image in the diff view - #4380. Thanks @ggajos!"
    ],
    "1.2.1-beta0": [],
    "1.1.2-test6": ["Testing the Webpack v4 output from the project"],
    "1.2.0": [
      "[New] History now has ability to compare to another branch and merge outstanding commits",
      "[New] Support for selecting more than one file in the changes list - #1712. Thanks @icosamuel!",
      "[New] Render bitmap images in diffs - #4367. Thanks @MagicMarvMan!",
      "[Added] Add PowerShell Core support for Windows and macOS - #3791. Thanks @saschanaz!",
      "[Added] Add MacVim support for macOS - #4532. Thanks @johnelliott!",
      "[Added] Syntax highlighting for JavaServer Pages (JSP) - #4470. Thanks @damaneice!",
      "[Added] Syntax highlighting for Haxe files - #4445. Thanks @Gama11!",
      "[Added] Syntax highlighting for R files - #4455. Thanks @say25!",
      "[Fixed] 'Open in Shell' on Linux ensures Git is on PATH - #4619. Thanks @ziggy42!",
      "[Fixed] Pressing 'Enter' on filtered Pull Request does not checkout - #4673",
      "[Fixed] Alert icon shrinks in rename dialog when branch name is long - #4566",
      "[Fixed] 'Open in Desktop' performs fetch to ensure branch exists before checkout - #3006",
      "[Fixed] 'Open in Default Program' on Windows changes the window title - #4446",
      "[Fixed] Skip fast-forwarding when there are many eligible local branches - #4392",
      "[Fixed] Image diffs not working for files with upper-case file extension - #4466",
      "[Fixed] Syntax highlighting not working for files with upper-case file extension - #4462. Thanks @say25!",
      "[Fixed] Error when creating Git LFS progress causes clone to fail - #4307. Thanks @MagicMarvMan!",
      "[Fixed] 'Open File in External Editor' always opens a new instance - #4381",
      "[Fixed] 'Select All' shortcut now works for changes list - #3821",
      "[Improved] Automatically add valid repository when using command line interface - #4513. Thanks @ggajos!",
      "[Improved] Always fast-forward the default branch - #4506",
      "[Improved] Warn when trying to rename a published branch - #4035. Thanks @agisilaos!",
      "[Improved] Added context menu for files in commit history - #2845. Thanks @crea7or",
      "[Improved] Discarding all changes always prompts for confirmation - #4459",
      "[Improved] Getting list of changed files is now more efficient when dealing with thousands of files - #4443",
      "[Improved] Checking out a Pull Request may skip unnecessary fetch - #4068. Thanks @agisilaos!",
      "[Improved] Commit summary now has a hint to indicate why committing is disabled - #4429.",
      "[Improved] Pull request status text now matches format on GitHub - #3521",
      "[Improved] Add escape hatch to disable hardware acceleration when launching - #3921"
    ],
    "1.1.2-beta7": [],
    "1.1.2-beta6": [
      "[Added] Add MacVim support for macOS - #4532. Thanks @johnelliott!",
      "[Fixed] Open in Shell on Linux ensures Git is available on the user's PATH - #4619. Thanks @ziggy42!",
      "[Fixed] Keyboard focus issues when navigating Pull Request list - #4673",
      "[Improved] Automatically add valid repository when using command line interface - #4513. Thanks @ggajos!"
    ],
    "1.1.2-test5": ["Actually upgrading fs-extra to v6 in the app"],
    "1.1.2-test4": ["Upgrading fs-extra to v6"],
    "1.1.2-beta5": [
      "[Added] Syntax highlighting for JavaServer Pages (JSP) - #4470. Thanks @damaneice!",
      "[Fixed] Prevent icon from shrinking in rename dialog - #4566"
    ],
    "1.1.2-beta4": [
      "[New] New Compare tab allowing visualization of the relationship between branches",
      "[New] Support for selecting more than one file in the changes list - #1712. Thanks @icosamuel!",
      "[Fixed] 'Select All' shortcut now works for changes list - #3821",
      "[Improved] Always fast-forward the default branch - #4506",
      "[Improved] Warn when trying to rename a published branch - #4035. Thanks @agisilaos!",
      "[Improved] Added context menu for files in commit history - #2845. Thanks @crea7or",
      "[Improved] Discarding all changes always prompts for confirmation - #4459"
    ],
    "1.1.2-beta3": [
      "[Added] Syntax highlighting for Haxe files - #4445. Thanks @Gama11!",
      "[Added] Syntax highlighting for R files - #4455. Thanks @say25!",
      "[Fixed] Fetch to ensure \"Open in Desktop\" has a branch to checkout - #3006",
      "[Fixed] Handle the click event when opening a binary file - #4446",
      "[Fixed] Skip fast-forwarding when there are a lot of eligible local branches - #4392",
      "[Fixed] Image diffs not working for files with upper-case file extension - #4466",
      "[Fixed] Syntax highlighting not working for files with upper-case file extension - #4462. Thanks @say25!",
      "[Improved] Getting list of changed files is now more efficient when dealing with thousands of files - #4443",
      "[Improved] Checking out a Pull Request may skip unnecessary fetch - #4068. Thanks @agisilaos!",
      "[Improved] Commit summary now has a hint to indicate why committing is disabled - #4429."
    ],
    "1.1.2-test3": ["[New] Comparison Branch demo build"],
    "1.1.2-test2": [
      "Refactoring the diff internals to potentially land some SVG improvements"
    ],
    "1.1.2-test1": [
      "Refactoring the diff internals to potentially land some SVG improvements"
    ],
    "1.1.2-beta2": [
      "[New] Render bitmap images in diffs - #4367. Thanks @MagicMarvMan!",
      "[New] Add PowerShell Core support for Windows and macOS - #3791. Thanks @saschanaz!",
      "[Fixed] Error when creating Git LFS progress causes clone to fail - #4307. Thanks @MagicMarvMan!",
      "[Fixed] 'Open File in External Editor' does not use existing window - #4381",
      "[Fixed] Always ask for confirmation when discarding all changes - #4423",
      "[Improved] Pull request status text now matches format on GitHub - #3521",
      "[Improved] Add escape hatch to disable hardware acceleration when launching - #3921"
    ],
    "1.1.2-beta1": [],
    "1.1.1": [
      "[New] Render WebP images in diffs - #4164. Thanks @agisilaos!",
      "[Fixed] Edit context menus in commit form input elements - #3886",
      "[Fixed] Escape behavior for Pull Request list does not match Branch List - #3597",
      "[Fixed] Keep caret position after inserting completion for emoji/mention - #3835. Thanks @CarlRosell!",
      "[Fixed] Handle error events when watching files used to get Git LFS output - #4117",
      "[Fixed] Potential race condition when opening a fork pull request - #4149",
      "[Fixed] Show placeholder image when no pull requests found - #3973",
      "[Fixed] Disable commit summary and description inputs while commit in progress - #3893. Thanks @crea7or!",
      "[Fixed] Ensure pull request cache is cleared after last pull request merged - #4122",
      "[Fixed] Focus two-factor authentication dialog on input - #4220. Thanks @WaleedAshraf!",
      "[Fixed] Branches button no longer disabled while on an unborn branch - #4236. Thanks @agisilaos!",
      "[Fixed] Delete gitignore file when all entries cleared in Repository Settings - #1896",
      "[Fixed] Add visual indicator that a folder can be dropped on Desktop - #4004. Thanks @agisilaos!",
      "[Fixed] Attempt to focus the application window on macOS after signing in via the browser - #4126",
      "[Fixed] Refresh issues when user manually fetches - #4076",
      "[Improved] Add `Discard All Changes...` to context menu on changed file list - #4197. Thanks @xamm!",
      "[Improved] Improve contrast for button labels in app toolbar - #4219",
      "[Improved] Speed up check for submodules when discarding - #4186. Thanks @kmscode!",
      "[Improved] Make the keychain known issue more clear within Desktop - #4125",
      "[Improved] Continue past the 'diff too large' message and view the diff - #4050",
      "[Improved] Repository association might not have expected prefix - #4090. Thanks @mathieudutour!",
      "[Improved] Add message to gitignore dialog when not on default branch - #3720",
      "[Improved] Hide Desktop-specific forks in Branch List - #4127",
      "[Improved] Disregard accidental whitespace when cloning a repository by URL - #4216",
      "[Improved] Show alert icon in repository list when repository not found on disk - #4254. Thanks @gingerbeardman!",
      "[Improved] Repository list now closes after removing last repository - #4269. Thanks @agisilaos!",
      "[Improved] Move forget password link after the password dialog to match expected tab order - #4283. Thanks @iamnapo!",
      "[Improved] More descriptive text in repository toolbar button when no repositories are tracked - #4268. Thanks @agisilaos!",
      "[Improved] Context menu in Changes tab now supports opening file in your preferred editor - #4030"
    ],
    "1.1.1-beta4": [
      "[Improved] Context menu in Changes tab now supports opening file in your preferred editor - #4030"
    ],
    "1.1.1-beta3": [],
    "1.1.1-beta2": [
      "[New] Render WebP images in diffs - #4164. Thanks @agisilaos!",
      "[Fixed] Edit context menus in commit form input elements - #3886",
      "[Fixed] Escape behavior should match that of Branch List - #3972",
      "[Fixed] Keep caret position after inserting completion - #3835. Thanks @CarlRosell!",
      "[Fixed] Handle error events when watching files used to get Git LFS output - #4117",
      "[Fixed] Potential race condition when opening a fork pull request - #4149",
      "[Fixed] Show placeholder image when no pull requests found - #3973",
      "[Fixed] Disable input fields summary and description while commit in progress - #3893. Thanks @crea7or!",
      "[Fixed] Ensure pull request cache is cleared after last pull request merged - #4122",
      "[Fixed] Focus two-factor authentication dialog on input - #4220. Thanks @WaleedAshraf!",
      "[Fixed] Branches button no longer disabled while on an unborn branch - #4236. Thanks @agisilaos!",
      "[Fixed] Delete gitignore file when entries cleared in Repository Settings - #1896",
      "[Fixed] Add visual indicator that a folder can be dropped on Desktop - #4004. Thanks @agisilaos!",
      "[Improved] Add `Discard All Changes...` to context menu on changed file list - #4197. Thanks @xamm!",
      "[Improved] Improve contrast for button labels in app toolbar - #4219",
      "[Improved] Speed up check for submodules when discarding - #4186. Thanks @kmscode!",
      "[Improved] Make the keychain known issue more clear within Desktop - #4125",
      "[Improved] Continue past the 'diff too large' message and view the diff - #4050",
      "[Improved] Repository association might not have expected prefix - #4090. Thanks @mathieudutour!",
      "[Improved] Add message to gitignore dialog when not on default branch - #3720",
      "[Improved] Hide Desktop-specific forks in Branch List - #4127",
      "[Improved] Disregard accidental whitespace when cloning a repository by URL - #4216",
      "[Improved] Show alert icon in repository list when repository not found on disk - #4254. Thanks @gingerbeardman!",
      "[Improved] Repository list now closes after removing last repository - #4269. Thanks @agisilaos!",
      "[Improved] Move forget password link to after the password dialog to maintain expected tab order - #4283. Thanks @iamnapo!",
      "[Improved] More descriptive text in repository toolbar button when no repositories are tracked - #4268. Thanks @agisilaos!"
    ],
    "1.1.1-test2": ["[Improved] Electron 1.8.3 upgrade (again)"],
    "1.1.1-test1": [
      "[Improved] Forcing a focus on the window after the OAuth dance is done"
    ],
    "1.1.1-beta1": [],
    "1.1.0": [
      "[New] Check out pull requests from collaborators or forks from within Desktop",
      "[New] View the commit status of the branch when it has an open pull request",
      "[Added] Add RubyMine support for macOS - #3883. Thanks @gssbzn!",
      "[Added] Add TextMate support for macOS - #3910. Thanks @caiofbpa!",
      "[Added] Syntax highlighting for Elixir files - #3774. Thanks @joaovitoras!",
      "[Fixed] Update layout of branch blankslate image - #4011",
      "[Fixed] Expanded avatar stack in commit summary gets cut off - #3884",
      "[Fixed] Clear repository filter when switching tabs - #3787. Thanks @reyronald!",
      "[Fixed] Avoid crash when unable to launch shell - #3954",
      "[Fixed] Ensure renames are detected when viewing commit diffs - #3673",
      "[Fixed] Fetch default remote if it differs from the current - #4056",
      "[Fixed] Handle Git errors when .gitmodules are malformed - #3912",
      "[Fixed] Handle error when \"where\" is not on PATH - #3882 #3825",
      "[Fixed] Ignore action assumes CRLF when core.autocrlf is unset - #3514",
      "[Fixed] Prevent duplicate entries in co-author autocomplete list - #3887",
      "[Fixed] Renames not detected when viewing commit diffs - #3673",
      "[Fixed] Support legacy usernames as co-authors - #3897",
      "[Improved] Update branch button text from \"New\" to \"New Branch\" - #4032",
      "[Improved] Add fuzzy search in the repository, branch, PR, and clone FilterLists - #911. Thanks @j-f1!",
      "[Improved] Tidy up commit summary and description layout in commit list - #3922. Thanks @willnode!",
      "[Improved] Use smaller default size when rendering Gravatar avatars - #3911",
      "[Improved] Show fetch progress when initializing remote for fork - #3953",
      "[Improved] Remove references to Hubot from the user setup page - #4015. Thanks @j-f1!",
      "[Improved] Error handling around ENOENT - #3954",
      "[Improved] Clear repository filter text when switching tabs - #3787. Thanks @reyronald!",
      "[Improved] Allow window to accept single click on focus - #3843",
      "[Improved] Disable drag-and-drop interaction when a popup is in the foreground - #3996"
    ],
    "1.1.0-beta3": [
      "[Fixed] Fetch default remote if it differs from the current - #4056"
    ],
    "1.1.0-beta2": [
      "[Improved] Update embedded Git to improve error handling when using stdin - #4058"
    ],
    "1.1.0-beta1": [
      "[Improved] Add 'Branch' to 'New' branch button - #4032",
      "[Improved] Remove references to Hubot from the user setup page - #4015. Thanks @j-f1!"
    ],
    "1.0.14-beta5": [
      "[Fixed] Improve detection of pull requests associated with current branch - #3991",
      "[Fixed] Disable drag-and-drop interaction when a popup is in the foreground - #3996",
      "[Fixed] Branch blank slate image out of position - #4011"
    ],
    "1.0.14-beta4": [
      "[New] Syntax highlighting for Elixir files - #3774. Thanks @joaovitoras!",
      "[Fixed] Crash when unable to launch shell - #3954",
      "[Fixed] Support legacy usernames as co-authors - #3897",
      "[Improved] Enable fuzzy search in the repository, branch, PR, and clone FilterLists - #911. Thanks @j-f1!",
      "[Improved] Tidy up commit summary and description layout in commit list - #3922. Thanks @willnode!"
    ],
    "1.0.14-test1": ["[Improved] Electron 1.8.2 upgrade"],
    "1.0.14-beta3": [
      "[Added] Add TextMate support for macOS - #3910. Thanks @caiofbpa!",
      "[Fixed] Handle Git errors when .gitmodules are malformed - #3912",
      "[Fixed] Clear repository filter when switching tabs - #3787. Thanks @reyronald!",
      "[Fixed] Prevent duplicate entries in co-author autocomplete list - #3887",
      "[Improved] Show progress when initializing remote for fork - #3953"
    ],
    "1.0.14-beta2": [
      "[Added] Add RubyMine support for macOS - #3883. Thanks @gssbzn!",
      "[Fixed] Allow window to accept single click on focus - #3843",
      "[Fixed] Expanded avatar list hidden behind commit details - #3884",
      "[Fixed] Renames not detected when viewing commit diffs - #3673",
      "[Fixed] Ignore action assumes CRLF when core.autocrlf is unset - #3514",
      "[Improved] Use smaller default size when rendering Gravatar avatars - #3911"
    ],
    "1.0.14-beta1": ["[New] Commit together with co-authors - #3879"],
    "1.0.13": [
      "[New] Commit together with co-authors - #3879",
      "[New] PhpStorm is now a supported external editor on macOS - #3749. Thanks @hubgit!",
      "[Improved] Update embedded Git to 2.16.1 - #3617 #3828 #3871",
      "[Improved] Blank slate view is now more responsive when zoomed - #3777",
      "[Improved] Documentation fix for Open in Shell resource - #3799. Thanks @saschanaz!",
      "[Improved] Improved error handling for Linux - #3732",
      "[Improved] Allow links in unexpanded summary to be clickable - #3719. Thanks @koenpunt!",
      "[Fixed] Update Electron to 1.7.11 to address security issue - #3846",
      "[Fixed] Allow double dashes in branch name - #3599. Thanks @JQuinnie!",
      "[Fixed] Sort the organization list - #3657. Thanks @j-f1!",
      "[Fixed] Check out PRs from a fork - #3395",
      "[Fixed] Confirm deleting branch when it has an open PR - #3615",
      "[Fixed] Defer user/email validation in Preferences - #3722",
      "[Fixed] Checkout progress did not include branch name - #3780",
      "[Fixed] Don't block branch switching when in detached HEAD - #3807",
      "[Fixed] Handle discarding submodule changes properly - #3647",
      "[Fixed] Show tooltip with additional info about the build status - #3134",
      "[Fixed] Update placeholders to support Linux distributions - #3150",
      "[Fixed] Refresh local commit list when switching tabs - #3698"
    ],
    "1.0.13-test1": [
      "[Improved] Update embedded Git to 2.16.1 - #3617 #3828 #3871",
      "[Fixed] Update Electron to 1.7.11 to address security issue - #3846",
      "[Fixed] Allows double dashes in branch name - #3599. Thanks @JQuinnie!",
      "[Fixed] Pull Request store may not have status defined - #3869",
      "[Fixed] Render the Pull Request badge when no commit statuses found - #3608"
    ],
    "1.0.13-beta1": [
      "[New] PhpStorm is now a supported external editor on macOS - #3749. Thanks @hubgit!",
      "[Improved] Blank slate view is now more responsive when zoomed - #3777",
      "[Improved] Documentation fix for Open in Shell resource - #3799. Thanks @saschanaz!",
      "[Improved] Improved error handling for Linux - #3732",
      "[Improved] Allow links in unexpanded summary to be clickable - #3719. Thanks @koenpunt!",
      "[Fixed] Sort the organization list - #3657. Thanks @j-f1!",
      "[Fixed] Check out PRs from a fork - #3395",
      "[Fixed] Confirm deleting branch when it has an open PR - #3615",
      "[Fixed] Defer user/email validation in Preferences - #3722",
      "[Fixed] Checkout progress did not include branch name - #3780",
      "[Fixed] Don't block branch switching when in detached HEAD - #3807",
      "[Fixed] Handle discarding submodule changes properly - #3647",
      "[Fixed] Show tooltip with additional info about the build status - #3134",
      "[Fixed] Update placeholders to support Linux distributions - #3150",
      "[Fixed] Refresh local commit list when switching tabs - #3698"
    ],
    "1.0.12": [
      "[New] Syntax highlighting for Rust files - #3666. Thanks @subnomo!",
      "[New] Syntax highlighting for Clojure cljc, cljs, and edn files - #3610. Thanks @mtkp!",
      "[Improved] Prevent creating a branch in the middle of a merge - #3733",
      "[Improved] Truncate long repo names in panes and modals to fit into a single line - #3598. Thanks @http-request!",
      "[Improved] Keyboard navigation support in pull request list - #3607",
      "[Fixed] Inconsistent caret behavior in text boxes when using certain keyboard layouts - #3354",
      "[Fixed] Only render the organizations list when it has orgs - #1414",
      "[Fixed] Checkout now handles situations where a ref exists on multiple remotes - #3281",
      "[Fixed] Retain accounts on desktop when losing connectivity - #3641",
      "[Fixed] Missing argument in FullScreenInfo that could prevent app from launching - #3727. Thanks @OiYouYeahYou!"
    ],
    "1.0.12-beta1": [
      "[New] Syntax highlighting for Rust files - #3666. Thanks @subnomo!",
      "[New] Syntax highlighting for Clojure cljc, cljs, and edn files - #3610. Thanks @mtkp!",
      "[Improved] Prevent creating a branch in the middle of a merge - #3733",
      "[Improved] Truncate long repo names in panes and modals to fit into a single line - #3598. Thanks @http-request!",
      "[Improved] Keyboard navigation support in pull request list - #3607",
      "[Fixed] Inconsistent caret behavior in text boxes when using certain keyboard layouts - #3354",
      "[Fixed] Only render the organizations list when it has orgs - #1414",
      "[Fixed] Checkout now handles situations where a ref exists on multiple remotes - #3281",
      "[Fixed] Retain accounts on desktop when losing connectivity - #3641",
      "[Fixed] Missing argument in FullScreenInfo that could prevent app from launching - #3727. Thanks @OiYouYeahYou!"
    ],
    "1.0.12-beta0": [
      "[New] Highlight substring matches in the \"Branches\" and \"Repositories\" list when filtering - #910. Thanks @JordanMussi!",
      "[New] Add preview for ico files - #3531. Thanks @serhiivinichuk!",
      "[New] Fallback to Gravatar for loading avatars - #821",
      "[New] Provide syntax highlighting for Visual Studio project files - #3552. Thanks @saul!",
      "[New] Provide syntax highlighting for F# fsx and fsi files - #3544. Thanks @saul!",
      "[New] Provide syntax highlighting for Kotlin files - #3555. Thanks @ziggy42!",
      "[New] Provide syntax highlighting for Clojure - #3523. Thanks @mtkp!",
      "[Improved] Toggle the \"Repository List\" from the menu - #2638. Thanks @JordanMussi!",
      "[Improved] Prevent saving of disallowed character strings for your name and email  - #3204",
      "[Improved] Error messages now appear at the top of the \"Create a New Repository\" dialog - #3571. Thanks @http-request!",
      "[Improved] \"Repository List\" header is now \"Github.com\" for consistency - #3567. Thanks @iFun!",
      "[Improved] Rename the \"Install Update\" button to \"Quit and Install Update\" - #3494. Thanks @say25!",
      "[Fixed] Fix ordering of commit history when your branch and tracking branch have both changed  - #2737",
      "[Fixed] Prevent creating a branch that starts with a period - #3013. Thanks @JordanMussi!",
      "[Fixed] Branch names are properly encoded when creating a pull request - #3509",
      "[Fixed] Re-enable all the menu items after closing a popup - #3533",
      "[Fixed] Removes option to delete remote branch after it's been deleted - #2964. Thanks @JordanMussi!",
      "[Fixed] Windows: Detects available editors and shells now works even when the group policy blocks write registry access - #3105 #3405",
      "[Fixed] Windows: Menu items are no longer truncated - #3547",
      "[Fixed] Windows: Prevent disabled menu items from being accessed - #3391 #1521",
      "[Fixed] Preserve the selected pull request when a manual fetch is done - #3524",
      "[Fixed] Update pull request badge after switching branches or pull requests - #3454",
      "[Fixed] Restore keyboard arrow navigation for pull request list - #3499"
    ],
    "1.0.11": [
      "[New] Highlight substring matches in the \"Branches\" and \"Repositories\" list when filtering - #910. Thanks @JordanMussi!",
      "[New] Add preview for ico files - #3531. Thanks @serhiivinichuk!",
      "[New] Fallback to Gravatar for loading avatars - #821",
      "[New] Provide syntax highlighting for Visual Studio project files - #3552. Thanks @saul!",
      "[New] Provide syntax highlighting for F# fsx and fsi files - #3544. Thanks @saul!",
      "[New] Provide syntax highlighting for Kotlin files - #3555. Thanks @ziggy42!",
      "[New] Provide syntax highlighting for Clojure - #3523. Thanks @mtkp!",
      "[Improved] Toggle the \"Repository List\" from the menu - #2638. Thanks @JordanMussi!",
      "[Improved] Prevent saving of disallowed character strings for your name and email  - #3204",
      "[Improved] Error messages now appear at the top of the \"Create a New Repository\" dialog - #3571. Thanks @http-request!",
      "[Improved] \"Repository List\" header is now \"Github.com\" for consistency - #3567. Thanks @iFun!",
      "[Improved] Rename the \"Install Update\" button to \"Quit and Install Update\" - #3494. Thanks @say25!",
      "[Fixed] Fix ordering of commit history when your branch and tracking branch have both changed  - #2737",
      "[Fixed] Prevent creating a branch that starts with a period - #3013. Thanks @JordanMussi!",
      "[Fixed] Branch names are properly encoded when creating a pull request - #3509",
      "[Fixed] Re-enable all the menu items after closing a popup - #3533",
      "[Fixed] Removes option to delete remote branch after it's been deleted - #2964. Thanks @JordanMussi!",
      "[Fixed] Windows: Detects available editors and shells now works even when the group policy blocks write registry access - #3105 #3405",
      "[Fixed] Windows: Menu items are no longer truncated - #3547",
      "[Fixed] Windows: Prevent disabled menu items from being accessed - #3391 #1521"
    ],
    "1.0.11-test0": [
      "[Improved] now with a new major version of electron-packager"
    ],
    "1.0.11-beta0": [
      "[Improved] Refresh the pull requests list after fetching - #3503",
      "[Improved] Rename the \"Install Update\" button to \"Quit and Install Update\" - #3494. Thanks @say25!",
      "[Fixed] URL encode branch names when creating a pull request - #3509",
      "[Fixed] Windows: detecting available editors and shells now works even when the group policy blocks write registry access - #3105 #3405"
    ],
    "1.0.10": [
      "[New] ColdFusion Builder is now a supported external editor - #3336 #3321. Thanks @AtomicCons!",
      "[New] VSCode Insiders build is now a supported external editor - #3441. Thanks @say25!",
      "[New] BBEdit is now a supported external editor - #3467. Thanks @NiklasBr!",
      "[New] Hyper is now a supported shell on Windows too - #3455. Thanks @JordanMussi!",
      "[New] Swift is now syntax highlighted - #3305. Thanks @agisilaos!",
      "[New] Vue.js is now syntax highlighted - #3368. Thanks @wanecek!",
      "[New] CoffeeScript is now syntax highlighted - #3356. Thanks @agisilaos!",
      "[New] Cypher is now syntax highlighted - #3440. Thanks @say25!",
      "[New] .hpp is now syntax highlighted as C++ - #3420. Thanks @say25!",
      "[New] ML-like languages are now syntax highlighted - #3401. Thanks @say25!",
      "[New] Objective-C is now syntax highlighted - #3355. Thanks @koenpunt!",
      "[New] SQL is now syntax highlighted - #3389. Thanks @say25!",
      "[Improved] Better message on the 'Publish Branch' button when HEAD is unborn - #3344. Thanks @Venkat5694!",
      "[Improved] Better error message when trying to push to an archived repository - #3084. Thanks @agisilaos!",
      "[Improved] Avoid excessive background fetching when switching repositories - #3329",
      "[Improved] Ignore menu events sent when a modal is shown - #3308",
      "[Fixed] Parse changed files whose paths include a newline - #3271",
      "[Fixed] Parse file type changes - #3334",
      "[Fixed] Windows: 'Open without Git' would present the dialog again instead of actually opening a shell without git - #3290",
      "[Fixed] Avoid text selection when dragging resizable dividers - #3268",
      "[Fixed] Windows: Removed the title attribute on the Windows buttons so that they no longer leave their tooltips hanging around - #3348. Thanks @j-f1!",
      "[Fixed] Windows: Detect VS Code when installed to non-standard locations - #3304",
      "[Fixed] Hitting Return would select the first item in a filter list when the filter text was empty - #3447",
      "[Fixed] Add some missing keyboard shortcuts - #3327. Thanks @say25!",
      "[Fixed] Handle \"304 Not Modified\" responses - #3399",
      "[Fixed] Don't overwrite an existing .gitattributes when creating a new repository - #3419. Thanks @strafe!"
    ],
    "1.0.10-beta3": [
      "[New] Change \"Create Pull Request\" to \"Show Pull Request\" when there is already a pull request open for the branch - #2524",
      "[New] VSCode Insiders build is now a supported external editor - #3441. Thanks @say25!",
      "[New] BBEdit is now a supported external editor - #3467. Thanks @NiklasBr!",
      "[New] Hyper is now a supported shell - #3455. Thanks @JordanMussi!",
      "[New] Cypher is now syntax highlighted - #3440. Thanks @say25!",
      "[New] .hpp is now syntax highlighted as C++ - #3420. Thanks @say25!",
      "[New] ML-like languages are now syntax highlighted - #3401. Thanks @say25!",
      "[Improved] Use the same colors in pull request dropdown as we use on GitHub.com - #3451",
      "[Improved] Fancy pull request loading animations - #2868",
      "[Improved] Avoid excessive background fetching when switching repositories - #3329",
      "[Improved] Refresh the pull request list when the Push/Pull/Fetch button is clicked - #3448",
      "[Improved] Ignore menu events sent when a modal is shown - #3308",
      "[Fixed] Hitting Return would select the first item in a filter list when the filter text was empty - #3447",
      "[Fixed] Add some missing keyboard shortcuts - #3327. Thanks @say25!",
      "[Fixed] Handle \"304 Not Modified\" responses - #3399",
      "[Fixed] Don't overwrite an existing .gitattributes when creating a new repository - #3419. Thanks @strafe!"
    ],
    "1.0.10-beta2": [
      "[New] SQL is now syntax highlighted! - #3389. Thanks @say25!",
      "[Fixed] Windows: Detect VS Code when installed to non-standard locations - #3304"
    ],
    "1.0.10-beta1": [
      "[New] Vue.js code is now syntax highlighted! - #3368. Thanks @wanecek!",
      "[New] CoffeeScript is now syntax highlighted! - #3356. Thanks @agisilaos!",
      "[New] Highlight .m as Objective-C - #3355. Thanks @koenpunt!",
      "[Improved] Use smarter middle truncation for branch names - #3357",
      "[Fixed] Windows: Removed the title attribute on the Windows buttons so that they no longer leave their tooltips hanging around - #3348. Thanks @j-f1!"
    ],
    "1.0.10-beta0": [
      "[New] ColdFusion Builder is now available as an option for External Editor - #3336 #3321. Thanks @AtomicCons!",
      "[New] Swift code is now syntax highlighted - #3305. Thanks @agisilaos!",
      "[Improved] Better message on the 'Publish Branch' button when HEAD is unborn - #3344. Thanks @Venkat5694!",
      "[Improved] Better error message when trying to push to an archived repository - #3084. Thanks @agisilaos!",
      "[Fixed] Parse changed files whose paths include a newline - #3271",
      "[Fixed] Parse file type changes - #3334",
      "[Fixed] Windows: 'Open without Git' would present the dialog again instead of actually opening a shell without git - #3290",
      "[Fixed] Avoid text selection when dragging resizable dividers - #3268"
    ],
    "1.0.9": [
      "[New] ColdFusion Builder is now available as an option for External Editor - #3336 #3321. Thanks @AtomicCons!",
      "[New] Swift code is now syntax highlighted - #3305. Thanks @agisilaos!",
      "[Improved] Better message on the 'Publish Branch' button when HEAD is unborn - #3344. Thanks @Venkat5694!",
      "[Improved] Better error message when trying to push to an archived repository - #3084. Thanks @agisilaos!",
      "[Fixed] Parse changed files whose paths include a newline - #3271",
      "[Fixed] Parse file type changes - #3334",
      "[Fixed] Windows: 'Open without Git' would present the dialog again instead of actually opening a shell without git - #3290",
      "[Fixed] Avoid text selection when dragging resizable dividers - #3268"
    ],
    "1.0.9-beta1": [
      "[New] ColdFusion Builder is now available as an option for External Editor - #3336 #3321. Thanks @AtomicCons!",
      "[New] Swift code is now syntax highlighted - #3305. Thanks @agisilaos!",
      "[Improved] Better message on the 'Publish Branch' button when HEAD is unborn - #3344. Thanks @Venkat5694!",
      "[Improved] Better error message when trying to push to an archived repository - #3084. Thanks @agisilaos!",
      "[Fixed] Parse changed files whose paths include a newline - #3271",
      "[Fixed] Parse file type changes - #3334",
      "[Fixed] Windows: 'Open without Git' would present the dialog again instead of actually opening a shell without git - #3290",
      "[Fixed] Avoid text selection when dragging resizable dividers - #3268"
    ],
    "1.0.9-beta0": [
      "[Fixed] Crash when rendering diffs for certain types of files - #3249",
      "[Fixed] Continually being prompted to add the upstream remote, even when it already exists - #3252"
    ],
    "1.0.8": [
      "[Fixed] Crash when rendering diffs for certain types of files - #3249",
      "[Fixed] Continually being prompted to add the upstream remote, even when it already exists - #3252"
    ],
    "1.0.8-beta0": [
      "[New] Syntax highlighted diffs - #3101",
      "[New] Add upstream to forked repositories - #2364",
      "[Fixed] Only reset scale of title bar on macOS - #3193",
      "[Fixed] Filter symbolic refs in the branch list - #3196",
      "[Fixed] Address path issue with invoking Git Bash - #3186",
      "[Fixed] Update embedded Git to support repository hooks and better error messages - #3067 #3079",
      "[Fixed] Provide credentials to LFS repositories when performing checkout - #3167",
      "[Fixed] Assorted changelog typos - #3174 #3184 #3207. Thanks @strafe, @alanaasmaa and @jt2k!"
    ],
    "1.0.7": [
      "[New] Syntax highlighted diffs - #3101",
      "[New] Add upstream to forked repositories - #2364",
      "[Fixed] Only reset scale of title bar on macOS - #3193",
      "[Fixed] Filter symbolic refs in the branch list - #3196",
      "[Fixed] Address path issue with invoking Git Bash - #3186",
      "[Fixed] Update embedded Git to support repository hooks and better error messages - #3067 #3079",
      "[Fixed] Provide credentials to LFS repositories when performing checkout - #3167",
      "[Fixed] Assorted changelog typos - #3174 #3184 #3207. Thanks @strafe, @alanaasmaa and @jt2k!"
    ],
    "1.0.7-beta0": [
      "[Fixed] The Branches list wouldn't display the branches for non-GitHub repositories - #3169",
      "[Fixed] Pushing or pulling could error when the temp directory was unavailable - #3046"
    ],
    "1.0.6": [
      "[Fixed] The Branches list wouldn't display the branches for non-GitHub repositories - #3169",
      "[Fixed] Pushing or pulling could error when the temp directory was unavailable - #3046"
    ],
    "1.0.5": [
      "[New] The command line interface now provides some helpful help! - #2372. Thanks @j-f1!",
      "[New] Create new branches from the Branches foldout - #2784",
      "[New] Add support for VSCode Insiders - #3012 #3062. Thanks @MSathieu!",
      "[New] Linux: Add Atom and Sublime Text support - #3133. Thanks @ziggy42!",
      "[New] Linux: Tilix support - #3117. Thanks @ziggy42!",
      "[New] Linux: Add Visual Studio Code support - #3122. Thanks @ziggy42!",
      "[Improved] Report errors when a problem occurs storing tokens - #3159",
      "[Improved] Bump to Git 2.14.3 - #3146",
      "[Improved] Don't try to display diffs that could cause the app to hang - #2596",
      "[Fixed] Handle local user accounts with URL-hostile characters - #3107",
      "[Fixed] Cloning a repository which uses Git LFS would leave all the files appearing modified - #3146",
      "[Fixed] Signing in in the Welcome flow could hang - #2769",
      "[Fixed] Properly replace old Git LFS configuration values - #2984"
    ],
    "1.0.5-beta1": [
      "[New] Create new branches from the Branches foldout - #2784",
      "[New] Add support for VSCode Insiders - #3012 #3062. Thanks @MSathieu!",
      "[New] Linux: Add Atom and Sublime Text support - #3133. Thanks @ziggy42!",
      "[New] Linux: Tilix support - #3117. Thanks @ziggy42!",
      "[New] Linux: Add Visual Studio Code support - #3122. Thanks @ziggy42!",
      "[Improved] Report errors when a problem occurs storing tokens - #3159",
      "[Improved] Bump to Git 2.14.3 - #3146",
      "[Improved] Don't try to display diffs that could cause the app to hang - #2596",
      "[Fixed] Handle local user accounts with URL-hostile characters - #3107",
      "[Fixed] Cloning a repository which uses Git LFS would leave all the files appearing modified - #3146",
      "[Fixed] Signing in in the Welcome flow could hang - #2769",
      "[Fixed] Properly replace old Git LFS configuration values - #2984"
    ],
    "1.0.5-test1": [],
    "1.0.5-test0": [],
    "1.0.5-beta0": [
      "[New] The command line interface now provides some helpful help! - #2372. Thanks @j-f1!"
    ],
    "1.0.4": [
      "[New] Report Git LFS progress when cloning, pushing, pulling, or reverting - #2226",
      "[Improved] Increased diff contrast and and line gutter selection - #2586 #2181",
      "[Improved] Clarify why publishing a branch is disabled in various scenarios - #2773",
      "[Improved] Improved error message when installing the command Line tool fails - #2979. Thanks @agisilaos!",
      "[Improved] Format the branch name in \"Create Branch\" like we format branch names elsewhere - #2977. Thanks @j-f1!",
      "[Fixed] Avatars not updating after signing in - #2911",
      "[Fixed] Lots of bugs if there was a file named \"HEAD\" in the repository - #3009 #2721 #2938",
      "[Fixed] Handle duplicate config values when saving user.name and user.email - #2945",
      "[Fixed] The \"Create without pushing\" button when creating a new pull request wouldn't actually do anything - #2917"
    ],
    "1.0.4-beta1": [
      "[New] Report Git LFS progress when cloning, pushing, pulling, or reverting - #2226",
      "[Improved] Increased diff contrast and and line gutter selection - #2586 #2181",
      "[Improved] Clarify why publishing a branch is disabled in various scenarios - #2773",
      "[Improved] Improved error message when installing the command Line tool fails - #2979. Thanks @agisilaos!",
      "[Improved] Format the branch name in \"Create Branch\" like we format branch names elsewhere - #2977. Thanks @j-f1!",
      "[Fixed] Avatars not updating after signing in - #2911",
      "[Fixed] Lots of bugs if there was a file named \"HEAD\" in the repository - #3009 #2721 #2938",
      "[Fixed] Handle duplicate config values when saving user.name and user.email - #2945",
      "[Fixed] The \"Create without pushing\" button when creating a new pull request wouldn't actually do anything - #2917 #2917"
    ],
    "1.0.4-beta0": [
      "[Improved] Increase the contrast of the modified file status octicons - #2914",
      "[Fixed] Showing changed files in Finder/Explorer would open the file - #2909",
      "[Fixed] macOS: Fix app icon on High Sierra - #2915",
      "[Fixed] Cloning an empty repository would fail - #2897 #2906",
      "[Fixed] Catch logging exceptions - #2910"
    ],
    "1.0.3": [
      "[Improved] Increase the contrast of the modified file status octicons - #2914",
      "[Fixed] Showing changed files in Finder/Explorer would open the file - #2909",
      "[Fixed] macOS: Fix app icon on High Sierra - #2915",
      "[Fixed] Cloning an empty repository would fail - #2897 #2906",
      "[Fixed] Catch logging exceptions - #2910"
    ],
    "1.0.2": [
      "[Improved] Better message for GitHub Enterprise users when there is a network error - #2574. Thanks @agisilaos!",
      "[Improved] Clone error message now suggests networking might be involved - #2872. Thanks @agisilaos!",
      "[Improved] Include push/pull progress information in the push/pull button tooltip - #2879",
      "[Improved] Allow publishing a brand new, empty repository - #2773",
      "[Improved] Make file paths in lists selectable - #2801. Thanks @artivilla!",
      "[Fixed] Disable LFS hook creation when cloning - #2809",
      "[Fixed] Use the new URL for the \"Show User Guides\" menu item - #2792. Thanks @db6edr!",
      "[Fixed] Make the SHA selectable when viewing commit details - #1154",
      "[Fixed] Windows: Make `github` CLI work in Git Bash - #2712",
      "[Fixed] Use the initial path provided when creating a new repository - #2883",
      "[Fixed] Windows: Avoid long path limits when discarding changes - #2833",
      "[Fixed] Files would get deleted when undoing the first commit - #2764",
      "[Fixed] Find the repository root before adding it - #2832",
      "[Fixed] Display warning about an existing folder before cloning - #2777 #2830",
      "[Fixed] Show contents of directory when showing a repository from Show in Explorer/Finder instead of showing the parent - #2798"
    ],
    "1.0.2-beta1": [
      "[Improved] Clone error message now suggests networking might be involved - #2872. Thanks @agisilaos!",
      "[Improved] Include push/pull progress information in the push/pull button tooltip - #2879",
      "[Improved] Allow publishing a brand new, empty repository - #2773",
      "[Improved] Make file paths in lists selectable - #2801. Thanks @artivilla!",
      "[Fixed] Use the initial path provided when creating a new repository - #2883",
      "[Fixed] Windows: Avoid long path limits when discarding changes - #2833",
      "[Fixed] Files would get deleted when undoing the first commit - #2764",
      "[Fixed] Find the repository root before adding it - #2832",
      "[Fixed] Display warning about an existing folder before cloning - #2777 #2830",
      "[Fixed] Show contents of directory when showing a repository from Show in Explorer/Finder instead of showing the parent - #2798"
    ],
    "1.0.2-beta0": [
      "[Improved] Message for GitHub Enterprise users when there is a network error - #2574. Thanks @agisilaos!",
      "[Fixed] Disable LFS hook creation when cloning - #2809",
      "[Fixed] Use the new URL for the \"Show User Guides\" menu item - #2792. Thanks @db6edr!",
      "[Fixed] Make the SHA selectable when viewing commit details - #1154",
      "[Fixed] Windows: Make `github` CLI work in Git Bash - #2712"
    ],
    "1.0.1": [
      "[Improved] Message for GitHub Enterprise users when there is a network error - #2574. Thanks @agisilaos!",
      "[Fixed] Disable LFS hook creation when cloning - #2809",
      "[Fixed] Use the new URL for the \"Show User Guides\" menu item - #2792. Thanks @db6edr!",
      "[Fixed] Make the SHA selectable when viewing commit details - #1154",
      "[Fixed] Windows: Make `github` CLI work in Git Bash - #2712"
    ],
    "1.0.1-beta0": [
      "[Fixed] Use the loading/disabled state while publishing - #1995",
      "[Fixed] Lock down menu item states for unborn repositories - #2744 #2573",
      "[Fixed] Windows: Detecting the available shells and editors when using a language other than English - #2735"
    ],
    "1.0.0": [
      "[Fixed] Use the loading/disabled state while publishing - #1995",
      "[Fixed] Lock down menu item states for unborn repositories - #2744 #2573",
      "[Fixed] Windows: Detecting the available shells and editors when using a language other than English - #2735"
    ],
    "1.0.0-beta3": [
      "[New] Allow users to create repositories with descriptions - #2719. Thanks @davidcelis!",
      "[New] Use `lfs clone` for faster cloning of LFS repositories - #2679",
      "[Improved] Prompt to override existing LFS filters - #2693",
      "[Fixed] Don't install LFS hooks when checking if a repo uses LFS - #2732",
      "[Fixed] Ensure nothing is staged as part of undoing the first commit - #2656",
      "[Fixed] \"Clone with Desktop\" wouldn't include the repository name in the path - #2704"
    ],
    "0.9.1": [
      "[New] Allow users to create repositories with descriptions - #2719. Thanks @davidcelis!",
      "[New] Use `lfs clone` for faster cloning of LFS repositories - #2679",
      "[Improved] Prompt to override existing LFS filters - #2693",
      "[Fixed] Don't install LFS hooks when checking if a repo uses LFS - #2732",
      "[Fixed] Ensure nothing is staged as part of undoing the first commit - #2656",
      "[Fixed] \"Clone with Desktop\" wouldn't include the repository name in the path - #2704"
    ],
    "1.0.0-beta2": [
      "[New] Allow users to create repositories with descriptions - #2719. Thanks @davidcelis!",
      "[New] Use `lfs clone` for faster cloning of LFS repositories - #2679",
      "[Improved] Prompt to override existing LFS filters - #2693",
      "[Fixed] Don't install LFS hooks when checking if a repo uses LFS - #2732",
      "[Fixed] Ensure nothing is staged as part of undoing the first commit - #2656",
      "[Fixed] \"Clone with Desktop\" wouldn't include the repository name in the path - #2704"
    ],
    "0.9.0": [
      "[New] Allow users to create repositories with descriptions - #2719. Thanks @davidcelis!",
      "[New] Use `lfs clone` for faster cloning of LFS repositories - #2679",
      "[Improved] Prompt to override existing LFS filters - #2693",
      "[Fixed] Don't install LFS hooks when checking if a repo uses LFS - #2732",
      "[Fixed] Ensure nothing is staged as part of undoing the first commit - #2656",
      "[Fixed] \"Clone with Desktop\" wouldn't include the repository name in the path - #2704"
    ],
    "0.8.2": [
      "[New] Ask to install LFS filters when an LFS repository is added - #2227",
      "[New] Clone GitHub repositories tab - #57",
      "[New] Option to opt-out of confirming discarding changes - #2681",
      "[Fixed] Long commit summary truncation - #1742",
      "[Fixed] Ensure the repository list is always enabled - #2648",
      "[Fixed] Windows: Detecting the available shells and editors when using a non-ASCII user encoding - #2624",
      "[Fixed] Clicking the \"Cancel\" button on the Publish Branch dialog - #2646",
      "[Fixed] Windows: Don't rely on PATH for knowing where to find chcp - #2678",
      "[Fixed] Relocating a repository now actually does that - #2685",
      "[Fixed] Clicking autocompletes inserts them - #2674",
      "[Fixed] Use shift for shortcut chord instead of alt - #2607",
      "[Fixed] macOS: \"Open in Terminal\" works with repositories with spaces in their path - #2682"
    ],
    "1.0.0-beta1": [
      "[New] Option to to opt-out of confirming discarding changes - #2681",
      "[Fixed] Windows: Don't rely on PATH for knowing where to find chcp - #2678",
      "[Fixed] Relocating a repository now actually does that - #2685",
      "[Fixed] Clicking autocompletes inserts them - #2674",
      "[Fixed] Use shift for shortcut chord instead of alt - #2607",
      "[Fixed] macOS: \"Open in Terminal\" works with repositories with spaces in their path - #2682"
    ],
    "1.0.0-beta0": [
      "[New] Ask to install LFS filters when an LFS repository is added - #2227",
      "[New] Clone GitHub repositories tab - #57",
      "[Fixed] Long commit summary truncation - #1742",
      "[Fixed] Ensure the repository list is always enabled - #2648",
      "[Fixed] Windows: Detecting the available shells and editors when using a non-ASCII user encoding - #2624",
      "[Fixed] Clicking the \"Cancel\" button on the Publish Branch dialog - #2646"
    ],
    "0.8.1": [
      "[New] 'Open in Shell' now supports multiple shells - #2473",
      "[New] Windows: Enable adding self-signed certificates - #2581",
      "[Improved] Enhanced image diffs - #2383",
      "[Improved] Line diffs - #2461",
      "[Improved] Octicons updated - #2495",
      "[Improved] Adds ability to close repository list using shortcut - #2532",
      "[Improved] Switch default buttons in the Publish Branch dialog - #2515",
      "[Improved] Bring back \"Contact Support\" - #1472",
      "[Improved] Persist repository filter text after closing repository list - #2571",
      "[Improved] Redesigned example commit in the Welcome flow - #2141",
      "[Improved] Tidy up initial \"external editor\" experience - #2551",
      "[Fixed] 'Include All' checkbox not in sync with partial selection - #2493",
      "[Fixed] Copied text from diff removed valid characters - #2499",
      "[Fixed] Click-focus on Windows would dismiss dialog - #2488",
      "[Fixed] Branch list not rendered in app - #2531",
      "[Fixed] Git operations checking certificate store - #2520",
      "[Fixed] Properly identify repositories whose remotes have a trailing slash - #2584",
      "[Fixed] Windows: Fix launching the `github` command line tool - #2563",
      "[Fixed] Use the primary email address if it's public - #2244",
      "[Fixed] Local branch not checked out after clone - #2561",
      "[Fixed] Only the most recent 30 issues would autocomplete for GitHub Enterprise repositories - #2541",
      "[Fixed] Missing \"View on GitHub\" menu item for non-Gitub repositories - #2615",
      "[Fixed] New tab opened when pressing \"]\" for certain keyboard layouts - #2607",
      "[Fixed] Windows: Crash when exiting full screen - #1502",
      "[Fixed] Windows: Detecting the available shells and editors when using a non-ASCII user encoding - #2624",
      "[Fixed] Ensure the repository list is always accessible - #2648"
    ],
    "0.8.1-beta4": [
      "[Improved] Persist repository filter text after closing repository list - #2571",
      "[Improved] Redesigned example commit in the Welcome flow - #2141",
      "[Improved] Tidy up initial \"external editor\" experience - #2551",
      "[Fixed] Missing \"View on GitHub\" menu item for non-Gitub repositories - #2615",
      "[Fixed] New tab opened when pressing \"]\" for certain keyboard layouts - #2607",
      "[Fixed] Windows: Crash when exiting full screen - #1502"
    ],
    "0.8.1-beta3": [
      "[New] Windows: Enable adding self-signed certificates - #2581",
      "[Improved] Adds ability to close repository list using shortcut - #2532",
      "[Improved] Switch default buttons in the Publish Branch dialog - #2515",
      "[Improved] Bring back \"Contact Support\" - #1472",
      "[Fixed] Properly identify repositories whose remotes have a trailing slash - #2584",
      "[Fixed] Windows: Fix launching the `github` command line tool - #2563",
      "[Fixed] Use the primary email address if it's public - #2244",
      "[Fixed] Local branch not checked out after clone - #2561",
      "[Fixed] Only the most recent 30 issues would autocomplete for GitHub Enterprise repositories - #2541"
    ],
    "0.8.1-beta2": [
      "[Fixed] Branch list not rendered in app - #2531",
      "[Fixed] Git operations checking certificate store - #2520"
    ],
    "0.8.1-beta1": [
      "[New] 'Open in Shell' now supports multiple shells - #2473",
      "[Improved] Enhanced image diffs - #2383",
      "[Improved] Line diffs - #2461",
      "[Improved] Octicons updated - #2495",
      "[Fixed] 'Include All' checkbox not in sync with partial selection - #2493",
      "[Fixed] Copied text from diff removed valid characters - #2499",
      "[Fixed] Click-focus on Windows would dismiss dialog - #2488"
    ],
    "0.8.1-beta0": [],
    "0.8.0": [
      "[New] Added commit context menu - #2434",
      "[New] Added 'Open in External Editor' - #2009",
      "[New] Can choose whether a branch should be deleted on the remote as well as locally - #2136",
      "[New] Support authenticating with non-GitHub servers - #852",
      "[New] Added the ability to revert a commit - #752",
      "[New] Added a keyboard shortcut for opening the repository in the shell - #2138",
      "[Improved] Copied diff text no longer includes the line changetype markers - #1499",
      "[Improved] Fetch if a push fails because they need to pull first - #2431",
      "[Improved] Discard changes performance - #1889",
      "[Fixed] Show 'Add Repository' dialog when repository is dragged onto the app - #2442",
      "[Fixed] Dialog component did not remove event handler - #2469",
      "[Fixed] Open in External Editor context menu - #2475",
      "[Fixed] Update to Git 2.14.1 to fix security vulnerability - #2432",
      "[Fixed] Recent branches disappearing after renaming a branch - #2426",
      "[Fixed] Changing the default branch on GitHub.com is now reflected in the app - #1489",
      "[Fixed] Swap around some callouts for no repositories - #2447",
      "[Fixed] Darker unfocused selection color - #1669",
      "[Fixed] Increase the max sidebar width - #1588",
      "[Fixed] Don't say \"Publish this branch to GitHub\" for non-GitHub repositories - #1498",
      "[Fixed] macOS: Protocol schemes not getting registered - #2429",
      "[Fixed] Patches which contain the \"no newline\" marker would fail to apply - #2123",
      "[Fixed] Close the autocompletion popover when it loses focus - #2358",
      "[Fixed] Clear the selected org when switching Publish Repository tabs - #2386",
      "[Fixed] 'Create Without Pushing' button throwing an exception while opening a pull request - #2368",
      "[Fixed] Windows: Don't removing the running app out from under itself when there are updates pending - #2373",
      "[Fixed] Windows: Respect `core.autocrlf` and `core.safeclrf` when modifying the .gitignore - #1535",
      "[Fixed] Windows: Fix opening the app from the command line - #2396"
    ],
    "0.7.3-beta5": [],
    "0.7.3-beta4": [],
    "0.7.3-beta3": [],
    "0.7.3-beta2": [],
    "0.7.3-beta1": [],
    "0.7.3-beta0": [],
    "0.7.2": ["[Fixed] Issues with auto-updating to 0.7.1."],
    "0.7.2-beta0": [],
    "0.7.1": [
      "[Improved] Redesigned error and warning dialogs to be clearer - #2277",
      "[Improved] Create Pull Request dialog shows more feedback while it's working - #2265",
      "[Improved] Version text is now copiable - #1935",
      "[Fixed] Preserve existing GitHub API information when API requests fail - #2282",
      "[Fixed] Pass through error messages as received from the API - #2279",
      "[Fixed] The Pull and Create Pull Request menu items had the same shortcut - #2274",
      "[Fixed] Launching the `github` command line tool from a Fish shell - #2299",
      "[Fixed] Help menu items now work - #2314",
      "[Fixed] Windows: `github` command line tool not installing after updating - #2312",
      "[Fixed] Caret position jumping around while changing the path for adding a local repository - #2222",
      "[Fixed] Error dialogs being closed too easily - #2211",
      "[Fixed] Windows: Non-ASCII credentials were mangled - #189"
    ],
    "0.7.1-beta5": [
      "[Improved] Redesigned error and warning dialogs to be clearer - #2277",
      "[Improved] Create Pull Request dialog shows more feedback while it's working - #2265",
      "[Fixed] Preserve existing GitHub API information when API requests fail - #2282",
      "[Fixed] Pass through error messages as received from the API - #2279",
      "[Fixed] The Pull and Create Pull Request menu items had the same shortcut - #2274",
      "[Fixed] Launching the `github` command line tool from a Fish shell - #2299",
      "[Fixed] Help menu items now work - #2314",
      "[Fixed] Windows: `github` command line tool not installing after updating - #2312",
      "[Fixed] Caret position jumping around while changing the path for adding a local repository - #2222",
      "[Fixed] Error dialogs being closed too easily - #2211",
      "[Fixed] Windows: Non-ASCII credentials were mangled - #189"
    ],
    "0.7.1-beta4": [],
    "0.7.1-beta3": [],
    "0.7.1-beta2": [],
    "0.7.1-beta1": [],
    "0.7.1-beta0": [
      "[Improved] Redesigned error and warning dialogs to be clearer - #2277",
      "[Fixed] Preserve existing GitHub API information when API requests fail - #2282",
      "[Fixed] Pass through error messages as received from the API - #2279",
      "[Fixed] The Pull and Create Pull Request menu items had the same shortcut - #2274",
      "[Fixed] Launching the `github` command line tool from a Fish shell - #2299"
    ],
    "0.7.0": [
      "[New] Added the Branch > Create Pull Request menu item - #2135",
      "[New] Added the `github` command line tool - #696",
      "[Improved] Better error message when publishing a repository fails - #2089",
      "[Improved] Windows: Don't recreate the desktop shortcut if it's been deleted - #1759",
      "[Fixed] Cloning a repository's wiki - #1624",
      "[Fixed] Don't call GitHub Enterprise GitHub.com - #2094",
      "[Fixed] Don't push after publishing a new repository if the branch is unborn - #2086",
      "[Fixed] Don't close dialogs when clicking the title bar - #2056",
      "[Fixed] Windows: Clicking 'Show in Explorer' doesn't bring Explorer to the front - #2127",
      "[Fixed] Windows: Opening links doesn't bring the browser to the front - #1945",
      "[Fixed] macOS: Closing the window wouldn't exit fullscreen -  #1901",
      "[Fixed] Scale blankslate images so they look nicer on high resolution displays - #1946",
      "[Fixed] Windows: Installer not completing or getting stuck in a loop - #1875 #1863",
      "[Fixed] Move the 'Forgot Password' link to fix the tab order of the sign in view - #2200"
    ],
    "0.6.3-beta7": [],
    "0.6.3-beta6": [],
    "0.6.3-beta5": [],
    "0.6.3-beta4": [],
    "0.6.3-beta3": [],
    "0.6.3-beta2": [],
    "0.6.3-beta1": [],
    "0.6.3-beta0": [],
    "0.6.2": [
      "[New] Link to User Guides from the Help menu - #1963",
      "[New] Added the 'Open in External Editor' contextual menu item to changed files - #2023",
      "[New] Added the 'Show' and 'Open Command Prompt' contextual menu items to repositories - #1554",
      "[New] Windows: Support self-signed or untrusted certificates - #671",
      "[New] Copy the SHA to the clipboard when clicked - #1501",
      "[Improved] Provide the option of initializing a new repository when adding a directory that isn't already one - #969",
      "[Improved] Link to the working directory when there are no changes - #1871",
      "[Improved] Hitting Enter when selecting a base branch creates the new branch - #1780",
      "[Improved] Prefix repository names with their owner if they are ambiguous - #1848",
      "[Fixed] Sort and filter licenses like GitHub.com - #1987",
      "[Fixed] Long branch names not getting truncated in the Rename Branch dialog - #1891",
      "[Fixed] Prune old log files - #1540",
      "[Fixed] Ensure the local path is valid before trying to create a new repository - #1487",
      "[Fixed] Support cloning repository wikis - #1624",
      "[Fixed] Disable the Select All checkbox when there are no changes - #1389",
      "[Fixed] Changed docx files wouldn't show anything in the diff panel - #1990",
      "[Fixed] Disable the Merge button when there are no commits to merge - #1359",
      "[Fixed] Username/password authentication not working for GitHub Enterprise - #2064",
      "[Fixed] Better error messages when an API call fails - #2017",
      "[Fixed] Create the 'logs' directory if it doesn't exist - #1550",
      "[Fixed] Enable the 'Remove' menu item for missing repositories - #1776"
    ],
    "0.6.1": [
      "[Fixed] Properly log stats opt in/out - #1949",
      "[Fixed] Source maps for exceptions in the main process - #1957",
      "[Fixed] Styling of the exception dialog - #1956",
      "[Fixed] Handle ambiguous references - #1947",
      "[Fixed] Handle non-ASCII text in diffs - #1970",
      "[Fixed] Uncaught exception when hitting the arrow keys after showing autocompletions - #1971",
      "[Fixed] Clear the organizations list when publishing a new repository and switching between tabs - #1969",
      "[Fixed] Push properly when a tracking branch has a different name from the local branch - #1967",
      "[Improved] Warn when line endings will change - #1906"
    ],
    "0.6.0": [
      "[Fixed] Issue autocompletion not working for older issues - #1814",
      "[Fixed] GitHub repository association not working for repositories with some remote URL formats - #1826 #1679",
      "[Fixed] Don't try to delete a remote branch that no longer exists - #1829",
      "[Fixed] Tokens created by development builds would be used in production builds but wouldn't work - #1727",
      "[Fixed] Submodules can now be added - #708",
      "[Fixed] Properly handle the case where a file is added to the index but removed from the working tree - #1310",
      "[Fixed] Use a local image for the default avatar - #1621",
      "[Fixed] Make the file path in diffs selectable - #1768",
      "[Improved] More logging! - #1823",
      "[Improved] Better error message when trying to add something that's not a repository - #1747",
      "[Improved] Copy the shell environment into the app's environment - #1796",
      "[Improved] Updated to Git 2.13.0 - #1897",
      "[Improved] Add 'Reveal' to the contextual menu for changed files - #1566",
      "[Improved] Better handling of large diffs - #1818 #1524",
      "[Improved] App launch time - #1900"
    ],
    "0.5.9": [
      "[New] Added Zoom In and Zoom Out - #1217",
      "[Fixed] Various errors when on an unborn branch - #1450",
      "[Fixed] Disable push/pull menu items when there is no remote - #1448",
      "[Fixed] Better error message when the GitHub Enterprise version is too old - #1628",
      "[Fixed] Error parsing non-JSON responses - #1505 #1522",
      "[Fixed] Updated the 'Install Git' help documentation link - #1797",
      "[Fixed] Disable menu items while in the Welcome flow - #1529",
      "[Fixed] Windows: Fall back to HOME if Document cannot be found - #1825",
      "[Improved] Close the window when an exception occurs - #1562",
      "[Improved] Always use merge when pulling - #1627",
      "[Improved] Move the 'New Branch' menu item into the Branch menu - #1757",
      "[Improved] Remove Repository's default button is now Cancel - #1751",
      "[Improved] Only fetch the default remote - #1435",
      "[Improved] Faster commits with many files - #1405",
      "[Improved] Measure startup time more reliably - #1798",
      "[Improved] Prefer the GitHub repository name instead of the name on disk - #664"
    ],
    "0.5.8": [
      "[Fixed] Switching tabs in Preferences/Settings or Repository Settings would close the dialog - #1724",
      "[Improved] Standardized colors which improves contrast and readability - #1713"
    ],
    "0.5.7": [
      "[Fixed] Windows: Handle protocol events which launch the app - #1582",
      "[Fixed] Opting out of stats reporting in the Welcome flow - #1698",
      "[Fixed] Commit description text being too light - #1695",
      "[Fixed] Exception on startup if the app was activated too quickly - #1564",
      "[Improved] Default directory for cloning now - #1663",
      "[Improved] Accessibility support - #1289",
      "[Improved] Lovely blank slate illustrations - #1708"
    ],
    "0.5.6": [
      "[Fixed] macOS: The buttons in the Untrusted Server dialog not doing anything - #1622",
      "[Fixed] Better warning in Rename Branch when the branch will be created with a different name than was entered - #1480",
      "[Fixed] Provide a tooltip for commit summaries in the History list - #1483",
      "[Fixed] Prevent the Update Available banner from getting squished - #1632",
      "[Fixed] Title bar not responding to double-clicks - #1590 #1655",
      "[Improved] Discard All Changes is now accessible by right-clicking the file column header - #1635"
    ],
    "0.5.5": [
      "[Fixed] Save the default path after creating a new repository - #1486",
      "[Fixed] Only let the user launch the browser once for the OAuth flow - #1427",
      "[Fixed] Don't linkify invalid URLs - #1456",
      "[Fixed] Excessive padding in the Merge Branch dialog - #1577",
      "[Fixed] Octicon pixel alignment issues - #1584",
      "[Fixed] Windows: Invoking some menu items would break the window's snapped state - #1603",
      "[Fixed] macOS: Errors authenticating while pushing - #1514",
      "[Fixed] Don't linkify links in the History list or in Undo - #1548 #1608 #1474",
      "[Fixed] Diffs not working when certain git config values were set - #1559"
    ],
    "0.5.4": [
      "[Fixed] The release notes URL pointed to the wrong page - #1503",
      "[Fixed] Only create the `logs` directory if it doesn't already exist - #1510",
      "[Fixed] Uncaught exception creating a new repository if you aren't a member of any orgs - #1507",
      "[Fixed] Only report the first uncaught exception - #1517",
      "[Fixed] Include the name of the default branch in the New Branch dialog - #1449",
      "[Fixed] Uncaught exception if a network error occurred while loading user email addresses - #1522 #1508",
      "[Fixed] Uncaught exception while performing a contextual menu action - #1532",
      "[Improved] Move all error logging to the main process - #1473",
      "[Improved] Stats reporting reliability - #1561"
    ],
    "0.5.3": [
      "[Fixed] Display of large image diffs - #1494",
      "[Fixed] Discard Changes spacing - #1495"
    ],
    "0.5.2": [
      "[Fixed] Display errors that happen while publishing a repository - #1396",
      "[Fixed] Menu items not updating - #1462",
      "[Fixed] Always select the first changed file - #1306",
      "[Fixed] macOS: Use Title Case consistently - #1477 #1481",
      "[Fixed] Create Branch padding - #1479",
      "[Fixed] Bottom padding in commit descriptions - #1345",
      "[Improved] Dialog polish - #1451",
      "[Improved] Store logs in a logs directory - #1370",
      "[Improved] New Welcome illustrations - #1471",
      "[Improved] Request confirmation before removing a repository - #1233",
      "[Improved] Windows icon polish - #1457"
    ],
    "0.5.1": [
      "[New] Windows: A nice little gif while installing the app - #1440",
      "[Fixed] Disable pinch zoom - #1431",
      "[Fixed] Don't show carriage return indicators in diffs - #1444",
      "[Fixed] History wouldn't update after switching branches - #1446",
      "[Improved] Include more information in exception reports - #1429",
      "[Improved] Updated Terms and Conditions - #1438",
      "[Improved] Sub-pixel anti-aliasing in some lists - #1452",
      "[Improved] Windows: A new application identifier, less likely to collide with other apps - #1441"
    ],
    "0.5.0": [
      "[Added] Menu item for showing the app logs - #1349",
      "[Fixed] Don't let the two-factor authentication dialog be submitted while it's empty - #1386",
      "[Fixed] Undo Commit showing the wrong commit - #1373",
      "[Fixed] Windows: Update the icon used for the installer - #1410",
      "[Fixed] Undoing the first commit - #1401",
      "[Fixed] A second window would be opened during the OAuth dance - #1382",
      "[Fixed] Don't include the comment from the default merge commit message - #1367",
      "[Fixed] Show progress while committing - #923",
      "[Fixed] Windows: Merge Branch sizing would be wrong on high DPI monitors - #1210",
      "[Fixed] Windows: Resize the app from the top left corner - #1424",
      "[Fixed] Changing the destination path for cloning a repository now appends the repository's name - #1408",
      "[Fixed] The blank slate view could be visible briefly when the app launched - #1398",
      "[Improved] Performance updating menu items - #1321",
      "[Improved] Windows: Dim the title bar when the app loses focus - #1189"
    ],
    "0.0.39": ["[Fixed] An uncaught exception when adding a user - #1394"],
    "0.0.38": [
      "[New] Shiny new icon! - #1221",
      "[New] More helpful blank slate view - #871",
      "[Fixed] Don't allow Undo while pushing/pulling/fetching - #1047",
      "[Fixed] Updating the default branch on GitHub wouldn't be reflected in the app - #1028 #1314",
      "[Fixed] Long repository names would overflow their container - #1331",
      "[Fixed] Removed development menu items in production builds - #1031 #1251 #1323 #1340",
      "[Fixed] Create Branch no longer changes as it's animating closed - #1304",
      "[Fixed] Windows: Cut / Copy / Paste menu items not working - #1379",
      "[Improved] Show a better error message when the user tries to authenticate with a personal access token - #1313",
      "[Improved] Link to the repository New Issue page from the Help menu - #1349",
      "[Improved] Clone in Desktop opens the Clone dialog - #918"
    ],
    "0.0.37": [
      "[Fixed] Better display of the 'no newline at end of file' indicator - #1253",
      "[Fixed] macOS: Destructive dialogs now use the expected button order - #1315",
      "[Fixed] Display of submodule paths - #785",
      "[Fixed] Incomplete stats submission - #1337",
      "[Improved] Redesigned welcome flow - #1254",
      "[Improved] App launch time - #1225",
      "[Improved] Handle uncaught exceptions - #1106"
    ],
    "0.0.36": [
      "[Fixed] Bugs around associating an email address with a GitHub user - #975",
      "[Fixed] Use the correct reference name for an unborn branch - #1283",
      "[Fixed] Better diffs for renamed files - #980",
      "[Fixed] Typo in Create Branch - #1303",
      "[Fixed] Don't allow whitespace-only branch names - #1288",
      "[Improved] Focus ring polish - #1287",
      "[Improved] Less intrusive update notifications - #1136",
      "[Improved] Faster launch time on Windows - #1309",
      "[Improved] Faster git information refreshing - #1305",
      "[Improved] More consistent use of sentence case on Windows - #1316",
      "[Improved] Autocomplete polish - #1241"
    ],
    "0.0.35": [
      "[New] Show push/pull/fetch progress - #1238",
      "[Fixed] macOS: Add the Zoom menu item - #1260",
      "[Fixed] macOS: Don't show the titlebar while full screened - #1247",
      "[Fixed] Windows: Updates would make the app unresponsive - #1269",
      "[Fixed] Windows: Keyboard navigation in menus - #1293",
      "[Fixed] Windows: Repositories list item not working - #1293",
      "[Fixed] Auto updater errors not being propagated properly - #1266",
      "[Fixed] Only show the current branch tooltip on the branches button - #1275",
      "[Fixed] Double path truncation - #1270",
      "[Fixed] Sometimes toggling a file's checkbox would get undone - #1248",
      "[Fixed] Uncaught exception when internet connectivity was lost - #1048",
      "[Fixed] Cloned repositories wouldn't be associated with their GitHub repository - #1285",
      "[Improved] Better performance on large repositories - #1281",
      "[Improved] Commit summary is now expandable when the summary is long - #519",
      "[Improved] The SHA in historical commits is now selectable - #1154",
      "[Improved] The Create Branch dialog was polished and refined - #1137"
    ],
    "0.0.34": [
      "[New] macOS: Users can choose whether to accept untrusted certificates - #671",
      "[New] Windows: Users are prompted to install git when opening a shell if it is not installed - #813",
      "[New] Checkout progress is shown if branch switching takes a while - #1208",
      "[New] Commit summary and description are automatically populated for merge conflicts - #1228",
      "[Fixed] Cloning repositories while not signed in - #1163",
      "[Fixed] Merge commits are now created as merge commits - #1216",
      "[Fixed] Display of diffs with /r newline - #1234",
      "[Fixed] Windows: Maximized windows are no longer positioned slightly off screen - #1202",
      "[Fixed] JSON parse errors - #1243",
      "[Fixed] GitHub Enterprise repositories were not associated with the proper Enterprise repository - #1242",
      "[Fixed] Timestamps in the Branches list would wrap - #1255",
      "[Fixed] Merges created from pulling wouldn't use the right git author - #1262",
      "[Improved] Check for update errors are suppressed if they happen in the background - #1104, #1195",
      "[Improved] The shortcut to show the repositories list is now command or control-T - #1220",
      "[Improved] Command or control-W now closes open dialogs - #949",
      "[Improved] Less memory usage while parsing large diffs - #1235"
    ],
    "0.0.33": ["[Fixed] Update Now wouldn't update now - #1209"],
    "0.0.32": [
      "[New] You can now disable stats reporting from Preferences > Advanced - #1120",
      "[New] Acknowledgements are now available from About - #810",
      "[New] Open pull requests from dot com in the app - #808",
      "[Fixed] Don't show background fetch errors - #875",
      "[Fixed] No more surprise and delight - #620",
      "[Fixed] Can't discard renamed files - #1177",
      "[Fixed] Logging out of one account would log out of all accounts - #1192",
      "[Fixed] Renamed files truncation - #695",
      "[Fixed] Git on Windows now integrates with the system certificate store - #706",
      "[Fixed] Cloning with an account/repoository shortcut would always fail - #1150",
      "[Fixed] OS version reporting - #1130",
      "[Fixed] Publish a new repository would always fail - #1046",
      "[Fixed] Authentication would fail for the first repository after logging in - #1118",
      "[Fixed] Don't flood the user with errors if a repository disappears on disk - #1132",
      "[Improved] The Merge dialog uses the Branches list instead of a drop down menu - #749",
      "[Improved] Lots of design polish - #1188, #1183, #1170, #1184, #1181, #1179, #1142, #1125"
    ],
    "0.0.31": [
      "[New] Prompt user to login when authentication error occurs - #903",
      "[New] Windows application has a new app menu, replaces previous hamburger menu - #991",
      "[New] Refreshed colours to align with GitHub website scheme -  #1077",
      "[New] Custom about dialog on all platforms - #1102",
      "[Fixed] Improved error handling when probing for a GitHub Enterprise server - #1026",
      "[Fixed] User can cancel 2FA flow - #1057",
      "[Fixed] Tidy up current set of menu items - #1063",
      "[Fixed] Manually focus the window when a URL action has been received - #1072",
      "[Fixed] Disable middle-click event to prevent new windows being launched - #1074",
      "[Fixed] Pre-fill the account name in the Welcome wizard, not login - #1078",
      "[Fixed] Diffs wouldn't work if an external diff program was configured - #1123",
      "[Improved] Lots of design polish work - #1113, #1099, #1094, #1077"
    ],
    "0.0.30": [
      "[Fixed] Crash when invoking menu item due to incorrect method signature - #1041"
    ],
    "0.0.29": [
      "[New] Commit summary and description fields now display issues and mentions as links for GitHub repositories - #941",
      "[New] Show placeholder when the repository cannot be found on disk - #946",
      "[New] New Repository actions moved out of popover and into new menu - #1018",
      "[Fixed] Display a helpful error message when an unverified user signs into GitHub Desktop - #1010",
      "[Fixed] Fix kerning issue when access keys displayed - #1033",
      "[Fixed] Protected branches show a descriptive error when the push is rejected - #1036",
      "[Fixed] 'Open in shell' on Windows opens to repository location - #1037"
    ],
    "0.0.28": ["[Fixed] Bumping release notes to test deployments again"],
    "0.0.27": [
      "[Fixed] 2FA dialog when authenticating has information for SMS authentication - #1009",
      "[Fixed] Autocomplete for users handles accounts containing `-` - #1008"
    ],
    "0.0.26": [
      "[Fixed] Address deployment issue by properly documenting release notes"
    ],
    "0.0.25": [
      "[Added] Autocomplete displays user matches - #942",
      "[Fixed] Handle Enter key in repository and branch list when no matches exist - #995",
      "[Fixed] 'Add Repository' button displays in dropdown when repository list empty - #984",
      "[Fixed] Correct icon displayed for non-GitHub repository - #964 #955",
      "[Fixed] Enter key when inside dialog submits form - #956",
      "[Fixed] Updated URL handler entry on macOS - #945",
      "[Fixed] Commit button is disabled while commit in progress - #940",
      "[Fixed] Handle index state change when gitginore change is discarded - #935",
      "[Fixed] 'Create New Branch' view squashes branch list when expanded - #927",
      "[Fixed] Application creates repository path if it doesn't exist on disk - #925",
      "[Improved] Preferences sign-in flow updated to standalone dialogs - #961"
    ],
    "0.0.24": ["Changed a thing", "Added another thing"]
  }
}<|MERGE_RESOLUTION|>--- conflicted
+++ resolved
@@ -1,10 +1,8 @@
 {
   "releases": {
-<<<<<<< HEAD
     "2.1.1": [
       "[Fixed] Update embedded Git on Windows to address security vulnerability - #8101"
     ],
-=======
     "2.1.1-beta4": [
       "[Fixed] Update embedded Git on Windows to address security vulnerability - #8101"
     ],
@@ -26,7 +24,6 @@
       "[Improved] Error handling when trying to rebase onto an invalid ref - #7871",
       "[Improved] Trigger diff search even when CodeMirror doesn't have focus - #7899"
     ],
->>>>>>> 46a42354
     "2.1.0": [
       "[New] Branches that have been merged and deleted on GitHub.com will now be pruned after two weeks - #750",
       "[Added] Search text within diffs using shortcut - #7538",
