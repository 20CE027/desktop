<<<<<<< HEAD
import GitHubRepository from './github-repository'
=======
/** The data-only interface for Repository. For transport across IPC and storage. */
export interface IRepository {

}
>>>>>>> 435b26d0

/**
 * A local repository.
 */
export default class Repository {
<<<<<<< HEAD
  public path: string
  public gitHubRepository: GitHubRepository

  public static fromJSON(json: any): Repository {
    return new Repository(json.path, GitHubRepository.fromJSON(json.gitHubRepository))
  }

  public constructor(path: string, gitHubRepository: GitHubRepository) {
    this.path = path
    this.gitHubRepository = gitHubRepository
=======
  public static fromJSON(json: IRepository): Repository {
    return new Repository()
>>>>>>> 435b26d0
  }
}<|MERGE_RESOLUTION|>--- conflicted
+++ resolved
@@ -1,30 +1,24 @@
-<<<<<<< HEAD
-import GitHubRepository from './github-repository'
-=======
+import GitHubRepository, {IGitHubRepository} from './github-repository'
+
 /** The data-only interface for Repository. For transport across IPC and storage. */
 export interface IRepository {
-
+  path: string
+  gitHubRepository: IGitHubRepository
 }
->>>>>>> 435b26d0
 
 /**
  * A local repository.
  */
 export default class Repository {
-<<<<<<< HEAD
   public path: string
   public gitHubRepository: GitHubRepository
 
-  public static fromJSON(json: any): Repository {
+  public static fromJSON(json: IRepository): Repository {
     return new Repository(json.path, GitHubRepository.fromJSON(json.gitHubRepository))
   }
 
   public constructor(path: string, gitHubRepository: GitHubRepository) {
     this.path = path
     this.gitHubRepository = gitHubRepository
-=======
-  public static fromJSON(json: IRepository): Repository {
-    return new Repository()
->>>>>>> 435b26d0
   }
 }