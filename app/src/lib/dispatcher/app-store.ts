import { Emitter, Disposable } from 'event-kit'
import * as Path from 'path'
import {
  IRepositoryState,
  IHistoryState,
  IHistorySelection,
  IAppState,
  RepositorySection,
  IChangesState,
  Popup,
  IBranchesState,
  IAppError,
  PossibleSelections,
  PopupType,
} from '../app-state'
import User from '../../models/user'
import Repository from '../../models/repository'
import GitHubRepository from '../../models/github-repository'
import { FileChange, WorkingDirectoryStatus, WorkingDirectoryFileChange } from '../../models/status'
import { DiffSelectionType } from '../../models/diff'
import { matchGitHubRepository } from '../../lib/repository-matching'
import API, { getUserForEndpoint, IAPIUser } from '../../lib/api'
import { LocalGitOperations, Commit, Branch, BranchType } from '../local-git-operations'
<<<<<<< HEAD
import { CloningRepository, CloningRepositoriesStore } from './cloning-repositories-store'
import { findIndex, find } from '../find'
=======
import { CloningRepository } from './cloning-repositories-store'
>>>>>>> 5ecfbaca

const LastSelectedRepositoryIDKey = 'last-selected-repository-id'

/** The number of commits to load from history per batch. */
const CommitBatchSize = 100

/** The max number of recent branches to find. */
const RecentBranchesLimit = 5

export default class AppStore {
  private emitter = new Emitter()

  private users: ReadonlyArray<User> = new Array<User>()
  private repositories: ReadonlyArray<Repository> = new Array<Repository>()

  private selectedRepository: Repository | CloningRepository | null = null
  private repositoryState = new Map<number, IRepositoryState>()
  private loading = false

  private currentPopup: Popup | null = null

  private errors: ReadonlyArray<IAppError> = new Array<IAppError>()

  private emitQueued = false

  private readonly cloningRepositoriesStore = new CloningRepositoriesStore()

  public constructor() {
    this.cloningRepositoriesStore.onDidUpdate(() => {
      this.emitUpdate()
    })
  }

  private emitUpdate() {
    if (this.emitQueued) { return }

    this.emitQueued = true

    window.requestAnimationFrame(() => {
      this.emitter.emit('did-update', this.getState())
      this.emitQueued = false
    })
  }

  public onDidUpdate(fn: (state: IAppState) => void): Disposable {
    return this.emitter.on('did-update', fn)
  }

  private getInitialRepositoryState(): IRepositoryState {
    return {
      historyState: {
        selection: {
          commit: null,
          file: null,
        },
        commits: new Array<Commit>(),
        commitCount: 0,
        changedFiles: new Array<FileChange>(),
        loading: true,
      },
      changesState: {
        workingDirectory: new WorkingDirectoryStatus(new Array<WorkingDirectoryFileChange>(), true),
        selectedFile: null,
      },
      selectedSection: RepositorySection.History,
      branchesState: {
        currentBranch: null,
        defaultBranch: null,
        allBranches: new Array<Branch>(),
        recentBranches: new Array<Branch>(),
        commits: new Map<string, Commit>(),
      },
      committerEmail: null,
    }
  }

  private getRepositoryState(repository: Repository): IRepositoryState {
    let state = this.repositoryState.get(repository.id)
    if (state) { return state }

    state = this.getInitialRepositoryState()
    this.repositoryState.set(repository.id, state)
    return state
  }

  private updateRepositoryState(repository: Repository, fn: (state: IRepositoryState) => IRepositoryState) {
    const currentState = this.getRepositoryState(repository)
    this.repositoryState.set(repository.id, fn(currentState))
  }

  private updateHistoryState(repository: Repository, fn: (historyState: IHistoryState) => IHistoryState) {
    this.updateRepositoryState(repository, state => {
      const historyState = fn(state.historyState)
      return {
        historyState,
        changesState: state.changesState,
        selectedSection: state.selectedSection,
        committerEmail: state.committerEmail,
        branchesState: state.branchesState,
      }
    })
  }

  private updateChangesState(repository: Repository, fn: (changesState: IChangesState) => IChangesState) {
    this.updateRepositoryState(repository, state => {
      const changesState = fn(state.changesState)
      return {
        historyState: state.historyState,
        changesState,
        selectedSection: state.selectedSection,
        committerEmail: state.committerEmail,
        branchesState: state.branchesState,
      }
    })
  }

  private updateBranchesState(repository: Repository, fn: (branchesState: IBranchesState) => IBranchesState) {
    this.updateRepositoryState(repository, state => {
      const branchesState = fn(state.branchesState)
      return {
        historyState: state.historyState,
        changesState: state.changesState,
        selectedSection: state.selectedSection,
        committerEmail: state.committerEmail,
        branchesState,
      }
    })
  }

  private getSelectedState(): PossibleSelections | null {
    const repository = this.selectedRepository
    if (!repository) { return null }

    if (repository instanceof Repository) {
      return {
        kind: 'repository',
        repository,
        state: this.getRepositoryState(repository),
      }
    } else {
      const cloningState = this.cloningRepositoriesStore.getRepositoryState(repository)
      if (!cloningState) { return null }

      return {
        kind: 'cloning-repository',
        repository,
        state: cloningState,
      }
    }
  }

  public getState(): IAppState {
    return {
      users: this.users,
      repositories: [
        ...this.repositories,
        ...this.cloningRepositoriesStore.repositories,
      ],
      selectedState: this.getSelectedState(),
      currentPopup: this.currentPopup,
      errors: this.errors,
      loading: this.loading,
    }
  }

  /** This shouldn't be called directly. See `Dispatcher`. */
  public async _loadHistory(repository: Repository): Promise<void> {
    this.updateHistoryState(repository, state => {
      return {
        commits: state.commits,
        selection: state.selection,
        changedFiles: state.changedFiles,
        commitCount: state.commitCount,
        loading: true
      }
    })
    this.emitUpdate()

    const headCommits = await LocalGitOperations.getHistory(repository, 'HEAD', CommitBatchSize)
    const commitCount = await LocalGitOperations.getCommitCount(repository)

    this.updateHistoryState(repository, state => {
      const existingCommits = state.commits
      let commits = new Array<Commit>()
      if (existingCommits.length > 0) {
        const mostRecent = existingCommits[0]
        const index = headCommits.findIndex(c => c.sha === mostRecent.sha)
        if (index > -1) {
          const newCommits = headCommits.slice(0, index)
          commits = commits.concat(newCommits)
          // TODO: This is gross and deserves a TS bug report.
          commits = commits.concat(Array.from(existingCommits))
        } else {
          commits = Array.from(headCommits)
          // The commits we already had are outside the first batch, so who
          // knows how far they are from HEAD now. Start over fresh.
        }
      } else {
        commits = Array.from(headCommits)
      }

      return {
        commits,
        selection: state.selection,
        changedFiles: state.changedFiles,
        commitCount,
        loading: false,
      }
    })

    const state = this.getRepositoryState(repository).historyState
    let newSelection = state.selection
    const commits = state.commits
    const selectedCommit = state.selection.commit
    if (selectedCommit) {
      const index = commits.findIndex(c => c.sha === selectedCommit.sha)
      // Our selected SHA disappeared, so clear the selection.
      if (index < 0) {
        newSelection = {
          commit: null,
          file: null,
        }
      }
    }

    if (!newSelection.commit && commits.length > 0) {
      newSelection = {
        commit: commits[0],
        file: null,
      }
      this._changeHistorySelection(repository, newSelection)
      this._loadChangedFilesForCurrentSelection(repository)
    }

    this.emitUpdate()
  }

  /** This shouldn't be called directly. See `Dispatcher`. */
  public async _loadNextHistoryBatch(repository: Repository): Promise<void> {
    const state = this.getRepositoryState(repository)
    if (state.historyState.loading) {
      return
    }

    this.updateHistoryState(repository, state => {
      return {
        commits: state.commits,
        selection: state.selection,
        changedFiles: state.changedFiles,
        commitCount: state.commitCount,
        loading: true
      }
    })
    this.emitUpdate()

    const lastCommit = state.historyState.commits[state.historyState.commits.length - 1]
    const commits = await LocalGitOperations.getHistory(repository, `${lastCommit.sha}^`, CommitBatchSize)

    this.updateHistoryState(repository, state => {
      return {
        commits: state.commits.concat(commits),
        selection: state.selection,
        changedFiles: state.changedFiles,
        commitCount: state.commitCount,
        loading: false,
      }
    })
    this.emitUpdate()
  }

  /** This shouldn't be called directly. See `Dispatcher`. */
  public async _loadChangedFilesForCurrentSelection(repository: Repository): Promise<void> {
    const state = this.getRepositoryState(repository)
    const selection = state.historyState.selection
    const currentCommit = selection.commit
    if (!currentCommit) { return }

    const changedFiles = await LocalGitOperations.getChangedFiles(repository, currentCommit.sha)

    // The selection could have changed between when we started loading the
    // changed files and we finished. We might wanna store the changed files per
    // SHA/path.
    if (currentCommit !== state.historyState.selection.commit) {
      return
    }

    this.updateHistoryState(repository, state => {
      return {
        commits: state.commits,
        selection,
        changedFiles,
        commitCount: state.commitCount,
        loading: state.loading,
      }
    })
    this.emitUpdate()
  }

  /** This shouldn't be called directly. See `Dispatcher`. */
  public async _changeHistorySelection(repository: Repository, selection: IHistorySelection): Promise<void> {
    this.updateHistoryState(repository, state => {
      const commitChanged = state.selection.commit !== selection.commit
      const changedFiles = commitChanged ? new Array<FileChange>() : state.changedFiles

      return {
        commits: state.commits,
        selection,
        changedFiles,
        commitCount: state.commitCount,
        loading: state.loading,
      }
    })
    this.emitUpdate()
  }

  /** This shouldn't be called directly. See `Dispatcher`. */
  public _selectRepository(repository: Repository | CloningRepository | null): Promise<void> {
    this.selectedRepository = repository
    this.emitUpdate()

    if (!repository) { return Promise.resolve() }

    if (repository instanceof Repository) {
      localStorage.setItem(LastSelectedRepositoryIDKey, repository.id.toString())
      return this._refreshRepository(repository)
    } else {
      return Promise.resolve()
    }
  }

  /** This shouldn't be called directly. See `Dispatcher`. */
  public _loadFromSharedProcess(users: ReadonlyArray<User>, repositories: ReadonlyArray<Repository>) {
    this.users = users
    this.repositories = repositories
    this.loading = this.repositories.length === 0 && this.users.length === 0

    const selectedRepository = this.selectedRepository
    let newSelectedRepository: Repository | CloningRepository | null = this.selectedRepository
    if (selectedRepository) {
<<<<<<< HEAD
      const i = findIndex(this.repositories, r => {
        return selectedRepository.constructor === r.constructor && r.id === selectedRepository.id
=======
      const i = this.repositories.findIndex(r => {
        if (selectedRepository instanceof Repository && r instanceof Repository) {
          return r.id === selectedRepository.id
        } else {
          return r === selectedRepository
        }
>>>>>>> 5ecfbaca
      })
      if (i === -1) {
        newSelectedRepository = null
      }
    }

    if (!this.selectedRepository && this.repositories.length > 0) {
      const lastSelectedID = parseInt(localStorage.getItem(LastSelectedRepositoryIDKey) || '', 10)
      if (lastSelectedID && !isNaN(lastSelectedID)) {
        newSelectedRepository = this.repositories.find(r => r.id === lastSelectedID) || null
      }

      if (!newSelectedRepository) {
        newSelectedRepository = this.repositories[0]
      }
    }

    if (newSelectedRepository !== selectedRepository) {
      this._selectRepository(newSelectedRepository)
    }

    this.emitUpdate()
  }

  /** This shouldn't be called directly. See `Dispatcher`. */
  public async _loadStatus(repository: Repository, clearPartialState: boolean = false): Promise<void> {
    let workingDirectory = new WorkingDirectoryStatus(new Array<WorkingDirectoryFileChange>(), true)
    try {
      const status = await LocalGitOperations.getStatus(repository)
      workingDirectory = status.workingDirectory
    } catch (e) {
      console.error(e)
    }

    this.updateChangesState(repository, state => {
      const filesByID = new Map<string, WorkingDirectoryFileChange>()
      state.workingDirectory.files.forEach(file => {
        filesByID.set(file.id, file)
      })

      const mergedFiles = workingDirectory.files.map(file => {
        const existingFile = filesByID.get(file.id)
        if (existingFile) {

          if (clearPartialState) {
            if (existingFile.selection.getSelectionType() === DiffSelectionType.Partial) {
              return file.withIncludeAll(false)
            }
          }

          return file.withSelection(existingFile.selection)
        } else {
          return file
        }
      })

      const includeAll = this.getIncludeAllState(mergedFiles)

      let selectedFile: WorkingDirectoryFileChange | undefined

      if (state.selectedFile) {
        selectedFile = mergedFiles.find(function(file) {
          return file.id === state.selectedFile!.id
        })
      }

      return {
        workingDirectory: new WorkingDirectoryStatus(mergedFiles, includeAll),
        selectedFile: selectedFile || null,
      }
    })
    this.emitUpdate()
  }

  /** This shouldn't be called directly. See `Dispatcher`. */
  public async _changeRepositorySection(repository: Repository, section: RepositorySection): Promise<void> {
    this.updateRepositoryState(repository, state => {
      return {
        historyState: state.historyState,
        changesState: state.changesState,
        selectedSection: section,
        committerEmail: state.committerEmail,
        branchesState: state.branchesState,
      }
    })
    this.emitUpdate()

    if (section === RepositorySection.History) {
      return this._loadHistory(repository)
    } else if (section === RepositorySection.Changes) {
      return this._loadStatus(repository)
    }
  }

  /** This shouldn't be called directly. See `Dispatcher`. */
  public _changeChangesSelection(repository: Repository, selectedFile: WorkingDirectoryFileChange | null): Promise<void> {
    this.updateChangesState(repository, state => {
      return {
        workingDirectory: state.workingDirectory,
        selectedFile,
      }
    })
    this.emitUpdate()

    return Promise.resolve()
  }

  /** This shouldn't be called directly. See `Dispatcher`. */
  public async _commitIncludedChanges(repository: Repository, summary: string, description: string): Promise<void> {
    const state = this.getRepositoryState(repository)
    const files = state.changesState.workingDirectory.files.filter(function(file, index, array) {
      return file.selection.getSelectionType() !== DiffSelectionType.None
    })

    await LocalGitOperations.createCommit(repository, summary, description, files)

    return this._loadStatus(repository, true)
  }

  private getIncludeAllState(files: ReadonlyArray<WorkingDirectoryFileChange>): boolean | null {
    const allSelected = files.every(f => f.selection.getSelectionType() === DiffSelectionType.All)
    const noneSelected = files.every(f => f.selection.getSelectionType() === DiffSelectionType.None)

    let includeAll: boolean | null = null
    if (allSelected) {
      includeAll = true
    } else if (noneSelected) {
      includeAll = false
    }

    return includeAll
  }

  /** This shouldn't be called directly. See `Dispatcher`. */
  public _changeFileIncluded(repository: Repository, file: WorkingDirectoryFileChange, include: boolean): Promise<void> {
    this.updateRepositoryState(repository, state => {
      const newFiles = state.changesState.workingDirectory.files.map(f => {
        if (f.id === file.id) {
          return f.withIncludeAll(include)
        } else {
          return f
        }
      })

      const includeAll = this.getIncludeAllState(newFiles)

      let selectedFile: WorkingDirectoryFileChange | undefined
      if (state.changesState.selectedFile) {
          const f = state.changesState.selectedFile
          selectedFile = newFiles.find(file => file.id === f.id)
      }

      const workingDirectory = new WorkingDirectoryStatus(newFiles, includeAll)
      return {
        selectedSection: state.selectedSection,
        changesState: {
          workingDirectory,
          selectedFile: selectedFile || null,
        },
        historyState: state.historyState,
        committerEmail: state.committerEmail,
        branchesState: state.branchesState,
      }
    })
    this.emitUpdate()

    return Promise.resolve()
  }

  /** This shouldn't be called directly. See `Dispatcher`. */
  public _changeFileLineSelection(repository: Repository, file: WorkingDirectoryFileChange, diffSelection: Map<number, boolean>): Promise<void> {
    this.updateRepositoryState(repository, state => {

      const newFiles = state.changesState.workingDirectory.files.map(f => {
        if (f.id === file.id) {
          return f.withDiffLinesSelection(diffSelection)
        } else {
          return f
        }
      })

      const includeAll = this.getIncludeAllState(newFiles)

      let selectedFile: WorkingDirectoryFileChange | undefined
      if (state.changesState.selectedFile) {
          const f = state.changesState.selectedFile
          selectedFile = newFiles.find(file => file.id === f.id)
      }

      const workingDirectory = new WorkingDirectoryStatus(newFiles, includeAll)
      return {
        selectedSection: state.selectedSection,
        changesState: {
          workingDirectory,
          selectedFile: selectedFile || null,
        },
        historyState: state.historyState,
        committerEmail: state.committerEmail,
        branchesState: state.branchesState,
      }
    })
    this.emitUpdate()

    return Promise.resolve()
  }

  /** This shouldn't be called directly. See `Dispatcher`. */
  public _changeIncludeAllFiles(repository: Repository, includeAll: boolean): Promise<void> {
    this.updateChangesState(repository, state => {
      return {
        workingDirectory: state.workingDirectory.withIncludeAllFiles(includeAll),
        selectedFile: state.selectedFile,
      }
    })
    this.emitUpdate()

    return Promise.resolve()
  }

  private async refreshCurrentBranch(repository: Repository): Promise<void> {
    const currentBranch = await LocalGitOperations.getCurrentBranch(repository)

    this.updateBranchesState(repository, state => {
      return {
        currentBranch,
        defaultBranch: state.defaultBranch,
        allBranches: state.allBranches,
        recentBranches: state.recentBranches,
        commits: state.commits,
      }
    })
    this.emitUpdate()
  }

  /** This shouldn't be called directly. See `Dispatcher`. */
  public async _refreshRepository(repository: Repository): Promise<void> {
    const state = this.getRepositoryState(repository)

    await this.refreshCurrentBranch(repository)

    await this.loadBranches(repository)

    // When refreshing we *always* load Changes so that we can update the
    // changes indicator in the tab bar. But we only load History if it's
    // selected.
    await this._loadStatus(repository)

    await this.refreshCommitterEmail(repository)

    const section = state.selectedSection
    if (section === RepositorySection.History) {
      return this._loadHistory(repository)
    }
  }

  private async refreshCommitterEmail(repository: Repository): Promise<void> {
    const email = await LocalGitOperations.getConfigValue(repository, 'user.email')
    this.updateRepositoryState(repository, state => {
      return {
        selectedSection: state.selectedSection,
        changesState: state.changesState,
        historyState: state.historyState,
        committerEmail: email,
        branchesState: state.branchesState,
      }
    })
    this.emitUpdate()
  }

  private async loadBranches(repository: Repository): Promise<void> {
    const localBranches = await LocalGitOperations.getBranches(repository, 'refs/heads', BranchType.Local)
    const remoteBranches = await LocalGitOperations.getBranches(repository, 'refs/remotes', BranchType.Remote)

    const upstreamBranchesAdded = new Set<string>()
    const allBranches = new Array<Branch>()
    localBranches.forEach(branch => {
      allBranches.push(branch)

      if (branch.upstream) {
        upstreamBranchesAdded.add(branch.upstream)
      }
    })

    remoteBranches.forEach(branch => {
      // This means we already added the local branch of this remote branch, so
      // we don't need to add it again.
      if (upstreamBranchesAdded.has(branch.name)) { return }

      allBranches.push(branch)
    })

    let defaultBranchName: string | null = 'master'
    const gitHubRepository = repository.gitHubRepository
    if (gitHubRepository && gitHubRepository.defaultBranch) {
      defaultBranchName = gitHubRepository.defaultBranch
    }

    const defaultBranch = allBranches.find(b => b.name === defaultBranchName)

    this.updateBranchesState(repository, state => {
      return {
        currentBranch: state.currentBranch,
        defaultBranch: defaultBranch ? defaultBranch : null,
        allBranches,
        recentBranches: state.recentBranches,
        commits: state.commits,
      }
    })
    this.emitUpdate()

    this.calculateRecentBranches(repository)

    this.loadBranchTips(repository)
  }

  /** This shouldn't be called directly. See `Dispatcher`. */
  public async _showPopup(popup: Popup): Promise<void> {
    this.currentPopup = popup
    this.emitUpdate()
  }

  /** This shouldn't be called directly. See `Dispatcher`. */
  public _closePopup(): Promise<void> {
    this.currentPopup = null
    this.emitUpdate()

    return Promise.resolve()
  }

  /** This shouldn't be called directly. See `Dispatcher`. */
  public async _createBranch(repository: Repository, name: string, startPoint: string): Promise<void> {
    await LocalGitOperations.createBranch(repository, name, startPoint)
    return this._checkoutBranch(repository, name)
  }

  /** This shouldn't be called directly. See `Dispatcher`. */
  public async _checkoutBranch(repository: Repository, name: string): Promise<void> {
    await LocalGitOperations.checkoutBranch(repository, name)

    return this._refreshRepository(repository)
  }

  private async calculateRecentBranches(repository: Repository): Promise<void> {
    const state = this.getRepositoryState(repository).branchesState
    const recentBranches = await LocalGitOperations.getRecentBranches(repository, state.allBranches, RecentBranchesLimit)
    this.updateBranchesState(repository, state => {
      return {
        currentBranch: state.currentBranch,
        defaultBranch: state.defaultBranch,
        allBranches: state.allBranches,
        recentBranches,
        commits: state.commits,
      }
    })
    this.emitUpdate()
  }

  /** This shouldn't be called directly. See `Dispatcher`. */
  public async _repositoryWithRefreshedGitHubRepository(repository: Repository): Promise<Repository> {
    let gitHubRepository = repository.gitHubRepository
    if (!gitHubRepository) {
      gitHubRepository = await this.guessGitHubRepository(repository)
    }

    if (!gitHubRepository) { return repository }

    const users = this.users
    const user = getUserForEndpoint(users, gitHubRepository.endpoint)
    if (!user) { return repository }

    const api = new API(user)
    const apiRepo = await api.fetchRepository(gitHubRepository.owner.login, gitHubRepository.name)
    return repository.withGitHubRepository(gitHubRepository.withAPI(apiRepo))
  }

  private async guessGitHubRepository(repository: Repository): Promise<GitHubRepository | null> {
    // TODO: This is all kinds of wrong. We shouldn't assume the remote is named
    // `origin`.
    const remote = await LocalGitOperations.getConfigValue(repository, 'remote.origin.url')
    if (!remote) { return null }

    return matchGitHubRepository(this.users, remote)
  }

  /** This shouldn't be called directly. See `Dispatcher`. */
  public _postError(error: IAppError): Promise<void> {
    const newErrors = Array.from(this.errors)
    newErrors.push(error)
    this.errors = newErrors
    this.emitUpdate()

    return Promise.resolve()
  }

  /** This shouldn't be called directly. See `Dispatcher`. */
  public _clearError(error: IAppError): Promise<void> {
    const newErrors = Array.from(this.errors)
    const index = newErrors.findIndex(e => e === error)
    if (index > -1) {
      newErrors.splice(index, 1)
      this.errors = newErrors
      this.emitUpdate()
    }

    return Promise.resolve()
  }

  /** This shouldn't be called directly. See `Dispatcher`. */
  public async _validatedRepositoryPath(path: string): Promise<string | null> {
    const gitDir = await LocalGitOperations.getGitDir(path)
    if (!gitDir) { return null }

    return Path.dirname(gitDir)
  }

  private async loadBranchTips(repository: Repository): Promise<void> {
    const state = this.getRepositoryState(repository).branchesState
    const commits = state.commits
    for (const branch of state.allBranches) {
      // Immutable 4 lyfe
      if (commits.has(branch.sha)) {
        continue
      }

      const commit = await LocalGitOperations.getCommit(repository, branch.sha)
      if (commit) {
        commits.set(branch.sha, commit)
      }
    }

    // NB: Because the `commits` map is mutable, changing in place, sadness,
    // etc. we don't have to update the state. This feels gross, but concretely
    // it doesn't matter since commits themselves are immutable and we only ever
    // add to the map.
    this.emitUpdate()
  }

  /** This shouldn't be called directly. See `Dispatcher`. */
  public async _renameBranch(repository: Repository, branch: Branch, newName: string): Promise<void> {
    await LocalGitOperations.renameBranch(repository, branch, newName)

    return this._refreshRepository(repository)
  }

  /** This shouldn't be called directly. See `Dispatcher`. */
  public async _deleteBranch(repository: Repository, branch: Branch): Promise<void> {
    const defaultBranch = this.getRepositoryState(repository).branchesState.defaultBranch
    if (!defaultBranch) {
      return Promise.reject(new Error(`No default branch!`))
    }

    await LocalGitOperations.checkoutBranch(repository, defaultBranch.name)
    await LocalGitOperations.deleteBranch(repository, branch)

    return this._refreshRepository(repository)
  }

  public async _push(repository: Repository): Promise<void> {
    const remote = await LocalGitOperations.getDefaultRemote(repository)
    if (!remote) {
      this._showPopup({
        type: PopupType.PublishRepository,
        repository
      })
      return
    }

    const state = this.getRepositoryState(repository)
    const branch = state.branchesState.currentBranch
    if (!branch) {
      return Promise.reject(new Error('The current branch is unborn.'))
    }

    const upstream = branch.upstream
    if (upstream) {
      return LocalGitOperations.push(repository, remote, branch.name, false)
    } else {
      return LocalGitOperations.push(repository, remote, branch.name, true)
    }
  }

  /** This shouldn't be called directly. See `Dispatcher`. */
  public async _pull(repository: Repository): Promise<void> {
    const remote = await LocalGitOperations.getDefaultRemote(repository)
    if (!remote) {
      return Promise.reject(new Error('The repository has no remotes.'))
    }

    const state = this.getRepositoryState(repository)
    const branch = state.branchesState.currentBranch
    if (!branch) {
      return Promise.reject(new Error('The current branch is unborn.'))
    }

    return LocalGitOperations.pull(repository, remote, branch.name)
  }

  /** This shouldn't be called directly. See `Dispatcher`. */
  public async _publishRepository(repository: Repository, name: string, description: string, private_: boolean, account: User, org: IAPIUser | null): Promise<void> {
    const api = new API(account)
    const apiRepository = await api.createRepository(org, name, description, private_)

    await LocalGitOperations.addRemote(repository.path, 'origin', apiRepository.cloneUrl)

    return this._push(repository)
  }

  /** This shouldn't be called directly. See `Dispatcher`. */
  public _clone(url: string, path: string): { promise: Promise<void>, repository: CloningRepository } {
    const promise = this.cloningRepositoriesStore.clone(url, path)
    const repository = find(this.cloningRepositoriesStore.repositories, r => r.url === url && r.path === path)!
    return { promise, repository }
  }

  public _removeCloningRepository(repository: CloningRepository) {
    this.cloningRepositoriesStore.remove(repository)
  }
}<|MERGE_RESOLUTION|>--- conflicted
+++ resolved
@@ -21,12 +21,7 @@
 import { matchGitHubRepository } from '../../lib/repository-matching'
 import API, { getUserForEndpoint, IAPIUser } from '../../lib/api'
 import { LocalGitOperations, Commit, Branch, BranchType } from '../local-git-operations'
-<<<<<<< HEAD
 import { CloningRepository, CloningRepositoriesStore } from './cloning-repositories-store'
-import { findIndex, find } from '../find'
-=======
-import { CloningRepository } from './cloning-repositories-store'
->>>>>>> 5ecfbaca
 
 const LastSelectedRepositoryIDKey = 'last-selected-repository-id'
 
@@ -366,17 +361,8 @@
     const selectedRepository = this.selectedRepository
     let newSelectedRepository: Repository | CloningRepository | null = this.selectedRepository
     if (selectedRepository) {
-<<<<<<< HEAD
-      const i = findIndex(this.repositories, r => {
+      const i = this.repositories.findIndex(r => {
         return selectedRepository.constructor === r.constructor && r.id === selectedRepository.id
-=======
-      const i = this.repositories.findIndex(r => {
-        if (selectedRepository instanceof Repository && r instanceof Repository) {
-          return r.id === selectedRepository.id
-        } else {
-          return r === selectedRepository
-        }
->>>>>>> 5ecfbaca
       })
       if (i === -1) {
         newSelectedRepository = null
