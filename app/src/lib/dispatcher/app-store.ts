import { Emitter, Disposable } from 'event-kit'
import { shell, ipcRenderer } from 'electron'
import * as Path from 'path'
import {
  IRepositoryState,
  IHistoryState,
  IAppState,
  RepositorySection,
  IChangesState,
  Popup,
  FoldoutType,
  Foldout,
  IBranchesState,
  IAppError,
  PossibleSelections,
  SelectionType,
} from '../app-state'
import { User } from '../../models/user'
import { Repository } from '../../models/repository'
import { GitHubRepository } from '../../models/github-repository'
import { FileChange, WorkingDirectoryStatus, WorkingDirectoryFileChange, FileStatus } from '../../models/status'
import { DiffSelection, DiffSelectionType, DiffType } from '../../models/diff'
import { matchGitHubRepository } from '../../lib/repository-matching'
import { API,  getUserForEndpoint, IAPIUser } from '../../lib/api'
import { caseInsenstiveCompare } from '../compare'
import { Branch, BranchType } from '../../models/branch'
import { TipState } from '../../models/tip'
import { Commit } from '../../models/commit'
import { CloningRepository, CloningRepositoriesStore } from './cloning-repositories-store'
import { IGitHubUser } from './github-user-database'
import { GitHubUserStore } from './github-user-store'
import { EmojiStore } from './emoji-store'
import { GitStore, ICommitMessage } from './git-store'
import { assertNever } from '../fatal-error'
import { IssuesStore } from './issues-store'
import { BackgroundFetcher } from './background-fetcher'
import { formatCommitMessage } from '../format-commit-message'
import { AppMenu, IMenu } from '../../models/app-menu'
import { getAppMenu } from '../../ui/main-process-proxy'
import { merge } from '../merge'
import { getAppPath } from '../../ui/lib/app-proxy'
import { StatsStore, ILaunchStats } from '../stats'

import {
  getGitDir,
  getStatus,
  getConfigValue,
  getAuthorIdentity,
  pull as pullRepo,
  push as pushRepo,
  createBranch,
  renameBranch,
  deleteBranch,
  getCommitDiff,
  getWorkingDirectoryDiff,
  getChangedFiles,
  updateRef,
  addRemote,
  getBranchAheadBehind,
  createCommit,
  checkoutPaths,
  checkoutBranch,
} from '../git'

import { openShell } from '../open-shell'

const LastSelectedRepositoryIDKey = 'last-selected-repository-id'

/** The `localStorage` key for whether we've shown the Welcome flow yet. */
const HasShownWelcomeFlowKey = 'has-shown-welcome-flow'

/** File statuses which indicate the file exists on disk. */
const OnDiskStatuses = new Set([
  FileStatus.New,
  FileStatus.Modified,
  FileStatus.Renamed,
  FileStatus.Conflicted,
])

/**
 * File statuses which indicate the file has previously been committed to the
 * repository.
 */
const CommittedStatuses = new Set([
  FileStatus.Modified,
  FileStatus.Deleted,
  FileStatus.Renamed,
  FileStatus.Conflicted,
])

const defaultSidebarWidth: number = 250
const sidebarWidthConfigKey: string = 'sidebar-width'

const defaultCommitSummaryWidth: number = 250
const commitSummaryWidthConfigKey: string = 'commit-summary-width'

export class AppStore {
  private emitter = new Emitter()

  private users: ReadonlyArray<User> = new Array<User>()
  private repositories: ReadonlyArray<Repository> = new Array<Repository>()

  private selectedRepository: Repository | CloningRepository | null = null

  /** The background fetcher for the currently selected repository. */
  private currentBackgroundFetcher: BackgroundFetcher | null = null

  private repositoryState = new Map<number, IRepositoryState>()
  private loading = false
  private showWelcomeFlow = false

  private currentPopup: Popup | null = null
  private currentFoldout: Foldout | null = null

  private errors: ReadonlyArray<IAppError> = new Array<IAppError>()

  private emitQueued = false

  private readonly gitHubUserStore: GitHubUserStore

  private readonly cloningRepositoriesStore: CloningRepositoriesStore

  private readonly emojiStore: EmojiStore

  private readonly _issuesStore: IssuesStore

  /** The issues store for all repositories. */
  public get issuesStore(): IssuesStore { return this._issuesStore }

  /** GitStores keyed by their associated Repository ID. */
  private readonly gitStores = new Map<number, GitStore>()

  /**
   * The Application menu as an AppMenu instance or null if
   * the main process has not yet provided the renderer with
   * a copy of the application menu structure.
   */
  private appMenu: AppMenu | null = null

  /**
   * Used to add a highlight class to the app menu toolbar icon
   * when the Alt key is pressed. Only applicable on non-macOS
   * platforms.
   */
  private highlightAppMenuToolbarButton: boolean = false

  private sidebarWidth: number = defaultSidebarWidth
  private commitSummaryWidth: number = defaultCommitSummaryWidth

  private statsStore: StatsStore

  public constructor(gitHubUserStore: GitHubUserStore, cloningRepositoriesStore: CloningRepositoriesStore, emojiStore: EmojiStore, issuesStore: IssuesStore, statsStore: StatsStore) {
    this.gitHubUserStore = gitHubUserStore
    this.cloningRepositoriesStore = cloningRepositoriesStore
    this.emojiStore = emojiStore
    this._issuesStore = issuesStore
    this.statsStore = statsStore

    const hasShownWelcomeFlow = localStorage.getItem(HasShownWelcomeFlowKey)
    this.showWelcomeFlow = !hasShownWelcomeFlow || !parseInt(hasShownWelcomeFlow, 10)

    ipcRenderer.on('app-menu', (event: Electron.IpcRendererEvent, { menu }: { menu: IMenu }) => {
      this.setAppMenu(menu)
    })

    getAppMenu()

    this.gitHubUserStore.onDidUpdate(() => {
      this.emitUpdate()
    })

    this.cloningRepositoriesStore.onDidUpdate(() => {
      this.emitUpdate()
    })

    const rootDir = getAppPath()
    this.emojiStore.read(rootDir).then(() => this.emitUpdate())
  }

  private emitUpdate() {
    if (this.emitQueued) { return }

    this.emitQueued = true

    window.requestAnimationFrame(() => {
      this.emitter.emit('did-update', this.getState())
      this.emitQueued = false
    })
  }

  public onDidUpdate(fn: (state: IAppState) => void): Disposable {
    return this.emitter.on('did-update', fn)
  }

  private getInitialRepositoryState(): IRepositoryState {
    return {
      historyState: {
        selection: {
          sha: null,
          file: null,
        },
        changedFiles: new Array<FileChange>(),
        history: new Array<string>(),
        diff: null,
      },
      changesState: {
        workingDirectory: new WorkingDirectoryStatus(new Array<WorkingDirectoryFileChange>(), true),
        selectedFile: null,
        diff: null,
        contextualCommitMessage: null,
        commitMessage: null,
      },
      selectedSection: RepositorySection.Changes,
      branchesState: {
        tip: { kind: TipState.Unknown },
        defaultBranch: null,
        allBranches: new Array<Branch>(),
        recentBranches: new Array<Branch>(),
      },
      commitAuthor: null,
      gitHubUsers: new Map<string, IGitHubUser>(),
      commits: new Map<string, Commit>(),
      localCommitSHAs: [],
      aheadBehind: null,
      remote: null,
      pushPullInProgress: false,
      lastFetched: null,
      gitIgnoreText: null,
    }
  }

  /** Get the state for the repository. */
  public getRepositoryState(repository: Repository): IRepositoryState {
    let state = this.repositoryState.get(repository.id)
    if (state) {
      const gitHubUsers = this.gitHubUserStore.getUsersForRepository(repository) || new Map<string, IGitHubUser>()
      return merge(state, { gitHubUsers })
    }

    state = this.getInitialRepositoryState()
    this.repositoryState.set(repository.id, state)
    return state
  }

  private updateRepositoryState<K extends keyof IRepositoryState>(repository: Repository, fn: (state: IRepositoryState) => Pick<IRepositoryState, K>) {
    const currentState = this.getRepositoryState(repository)
    const newValues = fn(currentState)
    this.repositoryState.set(repository.id, merge(currentState, newValues))
  }

  private updateHistoryState<K extends keyof IHistoryState>(repository: Repository, fn: (historyState: IHistoryState) => Pick<IHistoryState, K>) {
    this.updateRepositoryState(repository, state => {
      const historyState = state.historyState
      const newValues = fn(historyState)
      return { historyState: merge(historyState, newValues) }
    })
  }

  private updateChangesState<K extends keyof IChangesState>(repository: Repository, fn: (changesState: IChangesState) => Pick<IChangesState, K>) {
    this.updateRepositoryState(repository, state => {
      const changesState = state.changesState
      const newValues = fn(changesState)
      return { changesState: merge(changesState, newValues) }
    })
  }

  private updateBranchesState(repository: Repository, fn: (branchesState: IBranchesState) => IBranchesState) {
    this.updateRepositoryState(repository, state => {
      const branchesState = fn(state.branchesState)
      return { branchesState }
    })
  }

  private getSelectedState(): PossibleSelections | null {
    const repository = this.selectedRepository
    if (!repository) { return null }

    if (repository instanceof Repository) {
      return {
        type: SelectionType.Repository,
        repository,
        state: this.getRepositoryState(repository),
      }
    } else {
      const cloningState = this.cloningRepositoriesStore.getRepositoryState(repository)
      if (!cloningState) { return null }

      return {
        type: SelectionType.CloningRepository,
        repository,
        state: cloningState,
      }
    }
  }

  public getState(): IAppState {
    return {
      users: this.users,
      repositories: [
        ...this.repositories,
        ...this.cloningRepositoriesStore.repositories,
      ],
      selectedState: this.getSelectedState(),
      currentPopup: this.currentPopup,
      currentFoldout: this.currentFoldout,
      errors: this.errors,
      loading: this.loading,
      showWelcomeFlow: this.showWelcomeFlow,
      emoji: this.emojiStore.emoji,
      sidebarWidth: this.sidebarWidth,
      commitSummaryWidth: this.commitSummaryWidth,
      appMenuState: this.appMenu ? this.appMenu.openMenus : [ ],
      titleBarStyle: this.showWelcomeFlow ? 'light' : 'dark',
      highlightAppMenuToolbarButton: this.highlightAppMenuToolbarButton,
    }
  }

  private onGitStoreUpdated(repository: Repository, gitStore: GitStore) {
    this.updateHistoryState(repository, state => (
      { history: gitStore.history }
    ))

    this.updateBranchesState(repository, state => (
      {
        tip: gitStore.tip,
        defaultBranch: gitStore.defaultBranch,
        allBranches: gitStore.allBranches,
        recentBranches: gitStore.recentBranches,
      }
    ))

    this.updateChangesState(repository, state => (
      {
        commitMessage: gitStore.commitMessage,
        contextualCommitMessage: gitStore.contextualCommitMessage,
      }
    ))

    this.updateRepositoryState(repository, state => (
      {
        commits: gitStore.commits,
        localCommitSHAs: gitStore.localCommitSHAs,
        aheadBehind: gitStore.aheadBehind,
        remote: gitStore.remote,
        lastFetched: gitStore.lastFetched,
        gitIgnoreText: gitStore.gitIgnoreText,
      }
    ))

    this.emitUpdate()
  }

  private onGitStoreLoadedCommits(repository: Repository, commits: ReadonlyArray<Commit>) {
    for (const commit of commits) {
      this.gitHubUserStore._loadAndCacheUser(this.users, repository, commit.sha, commit.author.email)
    }
  }

  private getGitStore(repository: Repository): GitStore {
    let gitStore = this.gitStores.get(repository.id)
    if (!gitStore) {
      gitStore = new GitStore(repository)
      gitStore.onDidUpdate(() => this.onGitStoreUpdated(repository, gitStore!))
      gitStore.onDidLoadNewCommits(commits => this.onGitStoreLoadedCommits(repository, commits))
      gitStore.onDidError(error => this._postError(error))

      this.gitStores.set(repository.id, gitStore)
    }

    return gitStore
  }

  /** This shouldn't be called directly. See `Dispatcher`. */
  public async _loadHistory(repository: Repository): Promise<void> {
    const gitStore = this.getGitStore(repository)
    await gitStore.loadHistory()

    const state = this.getRepositoryState(repository).historyState
    let newSelection = state.selection
    const history = state.history
    const selectedSHA = state.selection.sha
    if (selectedSHA) {
      const index = history.findIndex(sha => sha === selectedSHA)
      // Our selected SHA disappeared, so clear the selection.
      if (index < 0) {
        newSelection = {
          sha: null,
          file: null,
        }
      }
    }

    if (!newSelection.sha && history.length > 0) {
      this._changeHistoryCommitSelection(repository, history[0])
      this._loadChangedFilesForCurrentSelection(repository)
    }

    this.emitUpdate()
  }

  /** This shouldn't be called directly. See `Dispatcher`. */
  public _loadNextHistoryBatch(repository: Repository): Promise<void> {
    const gitStore = this.getGitStore(repository)
    return gitStore.loadNextHistoryBatch()
  }

  /** This shouldn't be called directly. See `Dispatcher`. */
  public async _loadChangedFilesForCurrentSelection(repository: Repository): Promise<void> {
    const state = this.getRepositoryState(repository)
    const selection = state.historyState.selection
    const currentSHA = selection.sha
    if (!currentSHA) { return }

    const gitStore = this.getGitStore(repository)
    const changedFiles = await gitStore.performFailableOperation(() => getChangedFiles(repository, currentSHA))
    if (!changedFiles) { return }

    // The selection could have changed between when we started loading the
    // changed files and we finished. We might wanna store the changed files per
    // SHA/path.
    if (currentSHA !== state.historyState.selection.sha) {
      return
    }

    // if we're selecting a commit for the first time, we should select the
    // first file in the commit and render the diff immediately

    const noFileSelected = selection.file === null

    const firstFileOrDefault = noFileSelected && changedFiles.length
      ? changedFiles[0]
      : selection.file

    const selectionOrFirstFile = {
      file: firstFileOrDefault,
      sha: selection.sha,
    }

    this.updateHistoryState(repository, state => ({ changedFiles }))

    this.emitUpdate()

    if (selectionOrFirstFile.file) {
      this._changeHistoryFileSelection(repository, selectionOrFirstFile.file)
    }
  }

  /** This shouldn't be called directly. See `Dispatcher`. */
  public async _changeHistoryCommitSelection(repository: Repository, sha: string): Promise<void> {
    this.updateHistoryState(repository, state => {
      const commitChanged = state.selection.sha !== sha
      const changedFiles = commitChanged ? new Array<FileChange>() : state.changedFiles
      const file = commitChanged ? null : state.selection.file
      const selection = { sha, file }
      const diff = null

      return { selection, changedFiles, diff }
    })
    this.emitUpdate()
  }

  /** This shouldn't be called directly. See `Dispatcher`. */
  public async _changeHistoryFileSelection(repository: Repository, file: FileChange): Promise<void> {

    this.updateHistoryState(repository, state => {
      const selection = { sha: state.selection.sha, file }
      const diff = null
      return { selection, diff }
    })
    this.emitUpdate()

    const stateBeforeLoad = this.getRepositoryState(repository)
    const sha = stateBeforeLoad.historyState.selection.sha

    if (!sha) {
      if (__DEV__) {
        throw new Error('No currently selected sha yet we\'ve been asked to switch file selection')
      } else {
        return
      }
    }

    const diff = await getCommitDiff(repository, file, sha)

    const stateAfterLoad = this.getRepositoryState(repository)

    // A whole bunch of things could have happened since we initiated the diff load
    if (stateAfterLoad.historyState.selection.sha !== stateBeforeLoad.historyState.selection.sha) { return }
    if (!stateAfterLoad.historyState.selection.file) { return }
    if (stateAfterLoad.historyState.selection.file.id !== file.id) { return }

    this.updateHistoryState(repository, state => {
      const selection = { sha: state.selection.sha, file }
      return { selection, diff }
    })

    this.emitUpdate()
  }

  /** This shouldn't be called directly. See `Dispatcher`. */
  public async _selectRepository(repository: Repository | CloningRepository | null): Promise<void> {
    this.selectedRepository = repository
    this.emitUpdate()

    this.stopBackgroundFetching()

    if (!repository) { return Promise.resolve() }

    if (repository instanceof Repository) {
      localStorage.setItem(LastSelectedRepositoryIDKey, repository.id.toString())

      const gitHubRepository = repository.gitHubRepository
      if (gitHubRepository) {
        this._updateIssues(gitHubRepository)
      }

      await this._refreshRepository(repository)

      this.startBackgroundFetching(repository)
    } else {
      return Promise.resolve()
    }
  }

  public async _updateIssues(repository: GitHubRepository) {
    const user = this.users.find(u => u.endpoint === repository.endpoint)
    if (!user) { return }

    try {
      await this._issuesStore.fetchIssues(repository, user)
    } catch (e) {
      console.log(`Error fetching issues for ${repository.name}:`)
      console.error(e)
    }
  }

  private stopBackgroundFetching() {
    const backgroundFetcher = this.currentBackgroundFetcher
    if (backgroundFetcher) {
      backgroundFetcher.stop()
      this.currentBackgroundFetcher = null
    }
  }

  private startBackgroundFetching(repository: Repository) {
    const user = this.getUserForRepository(repository)
    if (!user) { return }

    if (!repository.gitHubRepository) { return }

    const fetcher = new BackgroundFetcher(repository, user, r => this.fetch(r))
    fetcher.start()
    this.currentBackgroundFetcher = fetcher
  }

  /** This shouldn't be called directly. See `Dispatcher`. */
  public _loadFromSharedProcess(users: ReadonlyArray<User>, repositories: ReadonlyArray<Repository>) {
    this.users = users
    this.repositories = repositories
    this.loading = this.repositories.length === 0 && this.users.length === 0

    for (const user of users) {
      // In theory a user should _always_ have an array of emails (even if it's
      // empty). But in practice, if the user had run old dev builds this may
      // not be the case. So for now we need to guard this. We should remove
      // this check in the not too distant future.
      // @joshaber (August 10, 2016)
      if (!user.emails) { break }

      const gitUsers = user.emails.map(email => ({ ...user, email }))

      for (const user of gitUsers) {
        this.gitHubUserStore.cacheUser(user)
      }
    }

    const selectedRepository = this.selectedRepository
    let newSelectedRepository: Repository | CloningRepository | null = this.selectedRepository
    if (selectedRepository) {
      const i = this.repositories.findIndex(r => {
        return selectedRepository.constructor === r.constructor && r.id === selectedRepository.id
      })
      if (i === -1) {
        newSelectedRepository = null
      }
    }

    if (!this.selectedRepository && this.repositories.length > 0) {
      const lastSelectedID = parseInt(localStorage.getItem(LastSelectedRepositoryIDKey) || '', 10)
      if (lastSelectedID && !isNaN(lastSelectedID)) {
        newSelectedRepository = this.repositories.find(r => r.id === lastSelectedID) || null
      }

      if (!newSelectedRepository) {
        newSelectedRepository = this.repositories[0]
      }
    }

    if (newSelectedRepository !== selectedRepository) {
      this._selectRepository(newSelectedRepository)
    }

    this.sidebarWidth = parseInt(localStorage.getItem(sidebarWidthConfigKey) || '', 10) || defaultSidebarWidth
    this.commitSummaryWidth = parseInt(localStorage.getItem(commitSummaryWidthConfigKey) || '', 10) || defaultCommitSummaryWidth

    this.emitUpdate()
  }

  /** This shouldn't be called directly. See `Dispatcher`. */
  public async _loadStatus(repository: Repository, clearPartialState: boolean = false): Promise<void> {
    const gitStore = this.getGitStore(repository)
    const status = await gitStore.performFailableOperation(() => getStatus(repository))
    if (!status) { return }

    let selectedFile: WorkingDirectoryFileChange | null = null
    this.updateChangesState(repository, state => {

      // Populate a map for all files in the current working directory state
      const filesByID = new Map<string, WorkingDirectoryFileChange>()
      state.workingDirectory.files.forEach(f => filesByID.set(f.id, f))

      // Attempt to preserve the selection state for each file in the new
      // working directory state by looking at the current files
      const mergedFiles = status.workingDirectory.files.map(file => {
        const existingFile = filesByID.get(file.id)
        if (existingFile) {

          if (clearPartialState) {
            if (existingFile.selection.getSelectionType() === DiffSelectionType.Partial) {
              return file.withIncludeAll(false)
            }
          }

          return file.withSelection(existingFile.selection)
        } else {
          return file
        }
      })
      .sort((x, y) => caseInsenstiveCompare(x.path, y.path))

      const includeAll = this.getIncludeAllState(mergedFiles)

      // Try to find the currently selected file among the files
      // in the new working directory state. Matching by id is
      // different from matching by path since id includes the
      // change type (new, modified, deleted etc)
      if (state.selectedFile) {
        selectedFile = mergedFiles.find(f => f.id === state.selectedFile!.id) || null
      }

      const fileSelectionChanged = selectedFile == null

      if (!selectedFile && mergedFiles.length) {
        selectedFile = mergedFiles[0] || null
      }

      const workingDirectory = new WorkingDirectoryStatus(mergedFiles, includeAll)

      // The file selection could have changed if the previously selected
      // file is no longer selectable (it was reverted or committed) but
      // if it hasn't changed we can reuse the diff
      const diff = fileSelectionChanged ? null : state.diff

      return { workingDirectory, selectedFile, diff }
    })
    this.emitUpdate()

    this.updateChangesDiffForCurrentSelection(repository)
  }

  /** This shouldn't be called directly. See `Dispatcher`. */
  public async _changeRepositorySection(repository: Repository, selectedSection: RepositorySection): Promise<void> {
    this.updateRepositoryState(repository, state => ({ selectedSection }))
    this.emitUpdate()

    if (selectedSection === RepositorySection.History) {
      return this.refreshHistorySection(repository)
    } else if (selectedSection === RepositorySection.Changes) {
      return this.refreshChangesSection(repository, { includingStatus: true, clearPartialState: false })
    }
  }

  /** This shouldn't be called directly. See `Dispatcher`. */
  public async _changeChangesSelection(repository: Repository, selectedFile: WorkingDirectoryFileChange | null): Promise<void> {
    this.updateChangesState(repository, state => (
      { selectedFile, diff: null }
    ))
    this.emitUpdate()

    await this.updateChangesDiffForCurrentSelection(repository)
  }

  /**
   * Loads or re-loads (refreshes) the diff for the currently selected file
   * in the working directory. This operation is a noop if there's no currently
   * selected file.
   */
  private async updateChangesDiffForCurrentSelection(repository: Repository): Promise<void> {
    const stateBeforeLoad = this.getRepositoryState(repository)
    const currentSelectedFile = stateBeforeLoad.changesState.selectedFile

    if (!currentSelectedFile) { return }

    const diff = await getWorkingDirectoryDiff(repository, currentSelectedFile)
    const selectableLines = new Set<number>()

    if (diff.kind === DiffType.Text) {
      // The diff might have changed dramatically since last we loaded it. Ideally we
      // would be more clever about validating that any partial selection state is
      // still valid by ensuring that selected lines still exist but for now we'll
      // settle on just updating the selectable lines such that any previously selected
      // line which now no longer exists or has been turned into a context line
      // isn't still selected.
      diff.hunks.forEach(h => {
        h.lines.forEach((line, index) => {
          if (line.isIncludeableLine()) {
            selectableLines.add(h.unifiedDiffStart + index)
          }
        })
      })
    }

    const newSelection = currentSelectedFile.selection.withSelectableLines(selectableLines)
    const selectedFile = currentSelectedFile.withSelection(newSelection)

    const stateAfterLoad = this.getRepositoryState(repository)

    // A whole bunch of things could have happened since we initiated the diff load
    if (!stateAfterLoad.changesState.selectedFile) { return }
    if (stateAfterLoad.changesState.selectedFile.id !== selectedFile.id) { return }

    this.updateChangesState(repository, state => ({ selectedFile, diff }))
    this.emitUpdate()
  }

  /** This shouldn't be called directly. See `Dispatcher`. */
  public async _commitIncludedChanges(repository: Repository, message: ICommitMessage): Promise<boolean> {
    const state = this.getRepositoryState(repository)
    const files = state.changesState.workingDirectory.files.filter(function(file, index, array) {
      return file.selection.getSelectionType() !== DiffSelectionType.None
    })

    const gitStore = this.getGitStore(repository)
    const result = await gitStore.performFailableOperation(() => {
      const commitMessage = formatCommitMessage(message)
      return createCommit(repository, commitMessage, files)
    })

    if (result) {
      this.statsStore.recordCommit()

      await this._refreshRepository(repository)
      await this.refreshChangesSection(repository, { includingStatus: true, clearPartialState: true })
    }

    return result || false
  }

  private getIncludeAllState(files: ReadonlyArray<WorkingDirectoryFileChange>): boolean | null {
    const allSelected = files.every(f => f.selection.getSelectionType() === DiffSelectionType.All)
    const noneSelected = files.every(f => f.selection.getSelectionType() === DiffSelectionType.None)

    let includeAll: boolean | null = null
    if (allSelected) {
      includeAll = true
    } else if (noneSelected) {
      includeAll = false
    }

    return includeAll
  }

  /** This shouldn't be called directly. See `Dispatcher`. */
  public _changeFileIncluded(repository: Repository, file: WorkingDirectoryFileChange, include: boolean): Promise<void> {
    const selection = include ? file.selection.withSelectAll() : file.selection.withSelectNone()
    this.updateWorkingDirectoryFileSelection(repository, file, selection)
    return Promise.resolve()
  }

  /** This shouldn't be called directly. See `Dispatcher`. */
  public _changeFileLineSelection(repository: Repository, file: WorkingDirectoryFileChange, diffSelection: DiffSelection): Promise<void> {
    this.updateWorkingDirectoryFileSelection(repository, file, diffSelection)
    return Promise.resolve()
  }

  /**
   * Updates the selection for the given file in the working directory
   * state and emits an update event.
   */
  private updateWorkingDirectoryFileSelection(repository: Repository, file: WorkingDirectoryFileChange, selection: DiffSelection) {

    this.updateChangesState(repository, state => {

      const newFiles = state.workingDirectory.files.map(f =>
        f.id === file.id ? f.withSelection(selection) : f
      )

      const includeAll = this.getIncludeAllState(newFiles)

      let selectedFile: WorkingDirectoryFileChange | null = null
      if (state.selectedFile) {
        const f = state.selectedFile
        selectedFile = newFiles.find(file => file.id === f.id) || null
      }

      const workingDirectory = new WorkingDirectoryStatus(newFiles, includeAll)
      const diff = selectedFile ? state.diff : null

      return { workingDirectory, selectedFile, diff }
    })

    this.emitUpdate()
  }

  /** This shouldn't be called directly. See `Dispatcher`. */
  public _changeIncludeAllFiles(repository: Repository, includeAll: boolean): Promise<void> {
    this.updateChangesState(repository, state => {

      const selectedFile = state.selectedFile
        ? state.selectedFile.withIncludeAll(includeAll)
        : null

      const workingDirectory = state.workingDirectory.withIncludeAllFiles(includeAll)

      return { workingDirectory, selectedFile }
    })
    this.emitUpdate()

    return Promise.resolve()
  }

  /** This shouldn't be called directly. See `Dispatcher`. */
  public async _refreshRepository(repository: Repository): Promise<void> {
    const state = this.getRepositoryState(repository)
    const gitStore = this.getGitStore(repository)

    await gitStore.loadCurrentAndDefaultBranch()

    // We don't need to await this. The GitStore will notify when something
    // changes.
    gitStore.loadBranches()
    gitStore.loadCurrentRemote()
    gitStore.calculateAheadBehindForCurrentBranch()
    gitStore.updateLastFetched()

    // When refreshing we *always* load Changes so that we can update the
    // changes indicator in the tab bar. But we only load History if it's
    // selected.
    await this._loadStatus(repository)

    await this.refreshAuthor(repository)

    const section = state.selectedSection
    if (section === RepositorySection.History) {
      return this.refreshHistorySection(repository)
    } else if (section === RepositorySection.Changes) {
      return this.refreshChangesSection(repository, { includingStatus: false, clearPartialState: false })
    } else {
      return assertNever(section, `Unknown section: ${section}`)
    }
  }

  /**
   * Refresh all the data for the Changes section.
   *
   * This will be called automatically when appropriate.
   */
  private async refreshChangesSection(repository: Repository, options: { includingStatus: boolean, clearPartialState: boolean }): Promise<void> {
    if (options.includingStatus) {
      await this._loadStatus(repository, options.clearPartialState)
    }

    const gitStore = this.getGitStore(repository)
    const state = this.getRepositoryState(repository)

    if (state.branchesState.tip.kind === TipState.Valid) {
      const currentBranch = state.branchesState.tip.branch
      await gitStore.loadLocalCommits(currentBranch)
    }
  }

  /**
   * Refresh all the data for the History section.
   *
   * This will be called automatically when appropriate.
   */
  private async refreshHistorySection(repository: Repository): Promise<void> {
    return this._loadHistory(repository)
  }

  private async refreshAuthor(repository: Repository): Promise<void> {
    const gitStore = this.getGitStore(repository)
    const commitAuthor = await gitStore.performFailableOperation(() =>
      getAuthorIdentity(repository)
    ) || null

    this.updateRepositoryState(repository, state => ({ commitAuthor }))
    this.emitUpdate()
  }

  /** This shouldn't be called directly. See `Dispatcher`. */
  public async _showPopup(popup: Popup): Promise<void> {
    this.currentPopup = popup
    this.emitUpdate()
  }

  /** This shouldn't be called directly. See `Dispatcher`. */
  public _closePopup(): Promise<void> {
    this.currentPopup = null
    this.emitUpdate()

    return Promise.resolve()
  }

  /** This shouldn't be called directly. See `Dispatcher`. */
  public async _showFoldout(foldout: Foldout): Promise<void> {
    this.currentFoldout = foldout
    this.emitUpdate()
  }

  /** This shouldn't be called directly. See `Dispatcher`. */
  public _closeFoldout(): Promise<void> {
    this.currentFoldout = null
    this.emitUpdate()

    return Promise.resolve()
  }

  /** This shouldn't be called directly. See `Dispatcher`. */
  public async _createBranch(repository: Repository, name: string, startPoint: string): Promise<void> {
    const gitStore = this.getGitStore(repository)
    await gitStore.performFailableOperation(() => createBranch(repository, name, startPoint))
    return this._checkoutBranch(repository, name)
  }

  /** This shouldn't be called directly. See `Dispatcher`. */
  public async _checkoutBranch(repository: Repository, name: string): Promise<void> {
    const gitStore = this.getGitStore(repository)
    await gitStore.performFailableOperation(() => checkoutBranch(repository, name))

    return this._refreshRepository(repository)
  }

  /** This shouldn't be called directly. See `Dispatcher`. */
  public async _repositoryWithRefreshedGitHubRepository(repository: Repository): Promise<Repository> {
    let gitHubRepository = repository.gitHubRepository
    if (!gitHubRepository) {
      gitHubRepository = await this.guessGitHubRepository(repository)
    }

    if (!gitHubRepository) { return repository }

    const users = this.users
    const user = getUserForEndpoint(users, gitHubRepository.endpoint)
    if (!user) { return repository }

    const api = new API(user)
    const apiRepo = await api.fetchRepository(gitHubRepository.owner.login, gitHubRepository.name)
    return repository.withGitHubRepository(gitHubRepository.withAPI(apiRepo))
  }

  private async guessGitHubRepository(repository: Repository): Promise<GitHubRepository | null> {
    const gitStore = this.getGitStore(repository)
    // TODO: This is all kinds of wrong.
    // We shouldn't assume the remote is named `origin`.
    const remote = await gitStore.performFailableOperation(() =>
      getConfigValue(repository, 'remote.origin.url')
    )

    return remote ? matchGitHubRepository(this.users, remote) : null
  }

  /** This shouldn't be called directly. See `Dispatcher`. */
  public _postError(error: IAppError): Promise<void> {
    const newErrors = Array.from(this.errors)
    newErrors.push(error)
    this.errors = newErrors
    this.emitUpdate()

    return Promise.resolve()
  }

  /** This shouldn't be called directly. See `Dispatcher`. */
  public _clearError(error: IAppError): Promise<void> {
    this.errors = this.errors.filter(e => e !== error)
    this.emitUpdate()

    return Promise.resolve()
  }

  /** This shouldn't be called directly. See `Dispatcher`. */
  public async _validatedRepositoryPath(path: string): Promise<string | null> {
    try {
      const gitDir = await getGitDir(path)
      return gitDir ? Path.dirname(gitDir) : null
    } catch (e) {
      this._postError(e)
      return null
    }
  }

  /** This shouldn't be called directly. See `Dispatcher`. */
  public async _renameBranch(repository: Repository, branch: Branch, newName: string): Promise<void> {
    const gitStore = this.getGitStore(repository)
    await gitStore.performFailableOperation(() => renameBranch(repository, branch, newName))

    return this._refreshRepository(repository)
  }

  /** This shouldn't be called directly. See `Dispatcher`. */
  public async _deleteBranch(repository: Repository, branch: Branch): Promise<void> {
    const defaultBranch = this.getRepositoryState(repository).branchesState.defaultBranch
    if (!defaultBranch) {
      return Promise.reject(new Error(`No default branch!`))
    }

    const user = this.getUserForRepository(repository)
    const gitStore = this.getGitStore(repository)

    await gitStore.performFailableOperation(() => checkoutBranch(repository, defaultBranch.name))
    await gitStore.performFailableOperation(() => deleteBranch(repository, branch, user))

    return this._refreshRepository(repository)
  }

  public async _push(repository: Repository): Promise<void> {
    return this.withPushPull(repository, async () => {
      const gitStore = this.getGitStore(repository)
      const remote = gitStore.remote
      if (!remote) {
        this._showFoldout({
          type: FoldoutType.Publish,
        })
        return
      }

      const state = this.getRepositoryState(repository)
      if (state.branchesState.tip.kind === TipState.Unborn) {
        return Promise.reject(new Error('The current branch is unborn.'))
      }

      if (state.branchesState.tip.kind === TipState.Detached) {
        return Promise.reject(new Error('The current repository is in a detached HEAD state.'))
      }

      if (state.branchesState.tip.kind === TipState.Valid) {
        const branch = state.branchesState.tip.branch
        const user = this.getUserForRepository(repository)
        return gitStore.performFailableOperation(() => {
          const setUpstream = branch.upstream ? false : true
          return pushRepo(repository, user, remote.name, branch.name, setUpstream)
            .then(() => this._refreshRepository(repository))
            .then(() => this.fetch(repository))
        })
      }
    })
  }

  private async withPushPull(repository: Repository, fn: () => Promise<void>): Promise<void> {
    const state = this.getRepositoryState(repository)
    // Don't allow concurrent network operations.
    if (state.pushPullInProgress) { return }

    this.updateRepositoryState(repository, state => ({ pushPullInProgress: true }))
    this.emitUpdate()

    try {
      await fn()
    } finally {
      this.updateRepositoryState(repository, state => ({ pushPullInProgress: false }))
      this.emitUpdate()
    }
  }

  /** This shouldn't be called directly. See `Dispatcher`. */
  public async _pull(repository: Repository): Promise<void> {
    return this.withPushPull(repository, async () => {
      const gitStore = this.getGitStore(repository)
      const remote = gitStore.remote
      if (!remote) {
        return Promise.reject(new Error('The repository has no remotes.'))
      }

      const state = this.getRepositoryState(repository)

      if (state.branchesState.tip.kind === TipState.Unborn) {
        return Promise.reject(new Error('The current branch is unborn.'))
      }

      if (state.branchesState.tip.kind === TipState.Detached) {
        return Promise.reject(new Error('The current repository is in a detached HEAD state.'))
      }

      if (state.branchesState.tip.kind === TipState.Valid) {
        const branch = state.branchesState.tip.branch
        const user = this.getUserForRepository(repository)
        return gitStore.performFailableOperation(() => pullRepo(repository, user, remote.name, branch.name))
          .then(() => this._refreshRepository(repository))
          .then(() => this.fetch(repository))
      }
    })
  }

  private async fastForwardBranches(repository: Repository) {
    const state = this.getRepositoryState(repository)
    const branches = state.branchesState.allBranches

    const tip = state.branchesState.tip
    const currentBranchName = tip.kind === TipState.Valid
      ? tip.branch.name
      : null

    // A branch is only eligible for being fast forwarded if:
    //  1. It's local.
    //  2. It's not the current branch.
    //  3. It has an upstream.
    //  4. It's not ahead of its upstream.
    const eligibleBranches = branches.filter(b => {
      return b.type === BranchType.Local && b.name !== currentBranchName && b.upstream
    })

    for (const branch of eligibleBranches) {
      const aheadBehind = await getBranchAheadBehind(repository, branch)
      if (!aheadBehind) { continue }

      const { ahead, behind } = aheadBehind
      if (ahead === 0 && behind > 0) {
        // At this point we're guaranteed this is non-null since we've filtered
        // out any branches will null upstreams above when creating
        // `eligibleBranches`.
        const upstreamRef = branch.upstream!
        await updateRef(repository, `refs/heads/${branch.name}`, branch.tip.sha, upstreamRef, 'pull: Fast-forward')
      }
    }
  }

  private getUserForRepository(repository: Repository): User | null {
    const gitHubRepository = repository.gitHubRepository
    if (!gitHubRepository) { return null }

    return getUserForEndpoint(this.users, gitHubRepository.endpoint)
  }

  /** This shouldn't be called directly. See `Dispatcher`. */
  public async _publishRepository(repository: Repository, name: string, description: string, private_: boolean, account: User, org: IAPIUser | null): Promise<void> {
    const api = new API(account)
    const apiRepository = await api.createRepository(org, name, description, private_)

    const gitStore = this.getGitStore(repository)
    await gitStore.performFailableOperation(() => addRemote(repository, 'origin', apiRepository.cloneUrl))
    await gitStore.loadCurrentRemote()
    return this._push(repository)
  }

  /** This shouldn't be called directly. See `Dispatcher`. */
  public _clone(url: string, path: string, user: User | null): { promise: Promise<void>, repository: CloningRepository } {
    const promise = this.cloningRepositoriesStore.clone(url, path, user)
    const repository = this.cloningRepositoriesStore.repositories.find(r => r.url === url && r.path === path)!
    return { promise, repository }
  }

  public _removeCloningRepository(repository: CloningRepository) {
    this.cloningRepositoriesStore.remove(repository)
  }

  public async _discardChanges(repository: Repository, files: ReadonlyArray<WorkingDirectoryFileChange>) {
    const onDiskFiles = files.filter(f => OnDiskStatuses.has(f.status))
    const absolutePaths = onDiskFiles.map(f => Path.join(repository.path, f.path))
    for (const path of absolutePaths) {
      shell.moveItemToTrash(path)
    }

    const modifiedFiles = files.filter(f => CommittedStatuses.has(f.status))

    if (modifiedFiles.length) {
      const gitStore = this.getGitStore(repository)
      await gitStore.performFailableOperation(() => checkoutPaths(repository, modifiedFiles.map(f => f.path)))
    }

    return this._refreshRepository(repository)
  }

  public async _undoCommit(repository: Repository, commit: Commit): Promise<void> {
    const gitStore = this.getGitStore(repository)

    await gitStore.undoCommit(commit)

    return this._refreshRepository(repository)
  }

  public _clearContextualCommitMessage(repository: Repository): Promise<void> {
    const gitStore = this.getGitStore(repository)
    return gitStore.clearContextualCommitMessage()
  }

  /** Fetch the repository. */
  public async fetch(repository: Repository): Promise<void> {
    await this.withPushPull(repository, async () => {
      const gitStore = this.getGitStore(repository)
      const user = this.getUserForRepository(repository)
      await gitStore.fetch(user)
      await this.fastForwardBranches(repository)
    })

    return this._refreshRepository(repository)
  }

  public _endWelcomeFlow(): Promise<void> {
    this.showWelcomeFlow = false

    this.emitUpdate()

    localStorage.setItem(HasShownWelcomeFlowKey, '1')

    return Promise.resolve()
  }

  public _setSidebarWidth(width: number): Promise<void> {
    this.sidebarWidth = width
    localStorage.setItem(sidebarWidthConfigKey, width.toString())
    this.emitUpdate()

    return Promise.resolve()
  }

  public _resetSidebarWidth(): Promise<void> {
    this.sidebarWidth = defaultSidebarWidth
    localStorage.removeItem(sidebarWidthConfigKey)
    this.emitUpdate()

    return Promise.resolve()
  }

  public _setCommitSummaryWidth(width: number): Promise<void> {
    this.commitSummaryWidth = width
    localStorage.setItem(commitSummaryWidthConfigKey, width.toString())
    this.emitUpdate()

    return Promise.resolve()
  }

  public _resetCommitSummaryWidth(): Promise<void> {
    this.commitSummaryWidth = defaultCommitSummaryWidth
    localStorage.removeItem(commitSummaryWidthConfigKey)
    this.emitUpdate()

    return Promise.resolve()
  }

  public _setCommitMessage(repository: Repository, message: ICommitMessage | null): Promise<void> {
    const gitStore = this.getGitStore(repository)
    return gitStore.setCommitMessage(message)
  }

  /**
   * Set the global application menu.
   *
   * This is called in response to the main process emitting an event signalling
   * that the application menu has changed in some way like an item being
   * added/removed or an item having its visibility toggled.
   *
   * This method should not be called by the renderer in any other circumstance
   * than as a directly result of the main-process event.
   *
   */
  private setAppMenu(menu: IMenu): Promise<void> {
    if (this.appMenu) {
      this.appMenu = this.appMenu.withMenu(menu)
    } else {
      this.appMenu = AppMenu.fromMenu(menu)
    }

    this.emitUpdate()
    return Promise.resolve()
  }

  public _setAppMenuState(update: (appMenu: AppMenu) => AppMenu): Promise<void> {
    if (this.appMenu) {
      this.appMenu = update(this.appMenu)
      this.emitUpdate()
    }
    return Promise.resolve()
  }

  public _setAppMenuToolbarButtonHighlightState(highlight: boolean): Promise<void> {
    if (this.highlightAppMenuToolbarButton !== highlight) {
      this.highlightAppMenuToolbarButton = highlight
      this.emitUpdate()
    }

    return Promise.resolve()
  }

  public async _mergeBranch(repository: Repository, branch: string): Promise<void> {
    const gitStore = this.getGitStore(repository)
    await gitStore.merge(branch)

    return this._refreshRepository(repository)
  }

  /** This shouldn't be called directly. See `Dispatcher`. */
  public _setRemoteURL(repository: Repository, name: string, url: string): Promise<void> {
    const gitStore = this.getGitStore(repository)
    return gitStore.setRemoteURL(name, url)
  }

  /** This shouldn't be called directly. See `Dispatcher`. */
  public _openShell(path: string) {
    return openShell(path)
  }

  /** This shouldn't be called directly. See `Dispatcher`. */
  public async _setGitIgnoreText(repository: Repository, text: string): Promise<void> {
    const gitStore = this.getGitStore(repository)
    await gitStore.setGitIgnoreText(text)

    return this._refreshRepository(repository)
  }

  /** This shouldn't be called directly. See `Dispatcher`. */
  public async _refreshGitIgnore(repository: Repository): Promise<void> {
    const gitStore = this.getGitStore(repository)
    return gitStore.refreshGitIgnoreText()
  }

  /** Takes a URL and opens it using the system default application */
  public _openInBrowser(url: string) {
    return shell.openExternal(url)
  }

<<<<<<< HEAD
  /** Has the user opted out of stats reporting? */
  public getStatsOptOut(): boolean {
    return this.statsStore.getOptOut()
  }

  /** Set whether the user has opted out of stats reporting. */
  public _setStatsOptOut(optOut: boolean): Promise<void> {
    this.statsStore.setOptOut(optOut)

    this.emitUpdate()

    return Promise.resolve()
  }

  public _reportStats() {
    return this.statsStore.reportStats()
  }

  public _recordLaunchStats(stats: ILaunchStats): Promise<void> {
    return this.statsStore.recordLaunchStats(stats)
=======
  public async _ignore(repository: Repository, pattern: string): Promise<void> {
    const gitStore = this.getGitStore(repository)
    await gitStore.ignore(pattern)

    return this._refreshRepository(repository)
>>>>>>> a05fdd06
  }
}<|MERGE_RESOLUTION|>--- conflicted
+++ resolved
@@ -1328,7 +1328,6 @@
     return shell.openExternal(url)
   }
 
-<<<<<<< HEAD
   /** Has the user opted out of stats reporting? */
   public getStatsOptOut(): boolean {
     return this.statsStore.getOptOut()
@@ -1349,12 +1348,12 @@
 
   public _recordLaunchStats(stats: ILaunchStats): Promise<void> {
     return this.statsStore.recordLaunchStats(stats)
-=======
+  }
+
   public async _ignore(repository: Repository, pattern: string): Promise<void> {
     const gitStore = this.getGitStore(repository)
     await gitStore.ignore(pattern)
 
     return this._refreshRepository(repository)
->>>>>>> a05fdd06
   }
 }