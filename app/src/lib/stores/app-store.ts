--- conflicted
+++ resolved
@@ -1928,15 +1928,7 @@
       return
     }
 
-<<<<<<< HEAD
-    const promises = []
-
     if (repositories.length > 15) {
-=======
-    const eligibleRepositories = repositories.filter(repo => !repo.missing)
-
-    if (eligibleRepositories.length > 15) {
->>>>>>> 35d9e644
       log.info(
         `repository indicators have been disabled while we investigate reducing the overhead of the computation work as you have ${
           repositories.length
@@ -1945,13 +1937,8 @@
       return
     }
 
-<<<<<<< HEAD
     for (const repo of repositories) {
-      promises.push(this.refreshIndicatorForRepository(repo))
-=======
-    for (const repo of eligibleRepositories) {
       await this.refreshIndicatorForRepository(repo)
->>>>>>> 35d9e644
     }
 
     this.emitUpdate()
