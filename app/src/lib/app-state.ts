--- conflicted
+++ resolved
@@ -37,12 +37,8 @@
 import { RebaseFlowStep } from '../models/rebase-flow-step'
 import { IStashEntry } from '../models/stash-entry'
 import { TutorialStep } from '../models/tutorial-step'
-<<<<<<< HEAD
-import { UncommittedChangesStrategyKind } from '../models/uncommitted-changes-strategy'
 import { IMenuItem } from './menu-item'
-=======
 import { UncommittedChangesStrategy } from '../models/uncommitted-changes-strategy'
->>>>>>> c4406cdc
 
 export enum SelectionType {
   Repository,
