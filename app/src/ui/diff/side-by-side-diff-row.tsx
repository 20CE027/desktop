--- conflicted
+++ resolved
@@ -14,11 +14,7 @@
 import { shallowEquals, structuralEquals } from '../../lib/equality'
 import { DiffHunkExpansionType } from '../../models/diff'
 import { DiffExpansionKind } from './text-diff-expansion'
-<<<<<<< HEAD
-=======
-import { String } from 'aws-sdk/clients/xray'
 import { HideWhitespaceWarning } from './hide-whitespace-warning'
->>>>>>> e7e868f3
 
 interface ISideBySideDiffRowProps {
   /**
@@ -433,14 +429,10 @@
           hoverable: !this.props.hideWhitespaceInDiff,
           hover: this.props.isHunkHovered,
         })}
-<<<<<<< HEAD
         style={{ width: this.props.lineNumberWidth }}
-=======
-        style={{ width: divWidth }}
         title={
           this.props.hideWhitespaceInDiff ? HideWhitespaceWarning : undefined
         }
->>>>>>> e7e868f3
         onMouseDown={this.onMouseDownLineNumber}
         onContextMenu={this.onContextMenuLineNumber}
       >
