import * as React from 'react'
import { Repository } from '../models/repository'
import { Commit } from '../models/commit'
import { TipState } from '../models/tip'
import { UiView } from './ui-view'
import { Changes, ChangesSidebar } from './changes'
import { NoChanges } from './changes/no-changes'
import { MultipleSelection } from './changes/multiple-selection'
import { FilesChangedBadge } from './changes/files-changed-badge'
import { SelectedCommit, CompareSidebar } from './history'
import { Resizable } from './resizable'
import { TabBar } from './tab-bar'
import {
  IRepositoryState,
  RepositorySectionTab,
  ChangesSelectionKind,
} from '../lib/app-state'
import { Dispatcher } from './dispatcher'
import { IssuesStore, GitHubUserStore } from '../lib/stores'
import { assertNever } from '../lib/fatal-error'
import { Account } from '../models/account'
import { FocusContainer } from './lib/focus-container'
import { OcticonSymbol, Octicon } from './octicons'
import { ImageDiffType } from '../models/diff'
import { IMenu } from '../models/app-menu'
import { StashDiffViewer } from './stashing'
import { StashedChangesLoadStates } from '../models/stash-entry'
import { TutorialPanel, TutorialWelcome, TutorialDone } from './tutorial'
import { enableTutorial } from '../lib/feature-flag'
import { TutorialStep, isValidTutorialStep } from '../models/tutorial-step'
import { ExternalEditor } from '../lib/editors'

/** The widest the sidebar can be with the minimum window size. */
const MaxSidebarWidth = 495

interface IRepositoryViewProps {
  readonly repository: Repository
  readonly state: IRepositoryState
  readonly dispatcher: Dispatcher
  readonly emoji: Map<string, string>
  readonly sidebarWidth: number
  readonly commitSummaryWidth: number
  readonly stashedFilesWidth: number
  readonly issuesStore: IssuesStore
  readonly gitHubUserStore: GitHubUserStore
  readonly onViewCommitOnGitHub: (SHA: string) => void
  readonly imageDiffType: ImageDiffType
  readonly hideWhitespaceInDiff: boolean
  readonly askForConfirmationOnDiscardChanges: boolean
  readonly focusCommitMessage: boolean
  readonly accounts: ReadonlyArray<Account>

  /** The name of the currently selected external editor */
  readonly externalEditorLabel?: string

  /** A cached entry representing an external editor found on the user's machine */
  readonly resolvedExternalEditor: ExternalEditor | null

  /**
   * Callback to open a selected file using the configured external editor
   *
   * @param fullPath The full path to the file on disk
   */
  readonly onOpenInExternalEditor: (fullPath: string) => void

  /**
   * The top-level application menu item.
   */
  readonly appMenu: IMenu | undefined

  readonly currentTutorialStep: TutorialStep

  readonly onExitTutorial: () => void
}

interface IRepositoryViewState {
  readonly sidebarHasFocusWithin: boolean
  readonly changesListScrollTop: number
  readonly compareListScrollTop: number
}

const enum Tab {
  Changes = 0,
  History = 1,
}

export class RepositoryView extends React.Component<
  IRepositoryViewProps,
  IRepositoryViewState
> {
  public constructor(props: IRepositoryViewProps) {
    super(props)

    this.state = {
      sidebarHasFocusWithin: false,
      changesListScrollTop: 0,
      compareListScrollTop: 0,
    }
  }

  private onChangesListScrolled = (scrollTop: number) => {
    this.setState({ changesListScrollTop: scrollTop })
  }

  private onCompareListScrolled = (scrollTop: number) => {
    this.setState({ compareListScrollTop: scrollTop })
  }

  private renderChangesBadge(): JSX.Element | null {
    const filesChangedCount = this.props.state.changesState.workingDirectory
      .files.length

    if (filesChangedCount <= 0) {
      return null
    }

    return <FilesChangedBadge filesChangedCount={filesChangedCount} />
  }

  private renderTabs(): JSX.Element {
    const selectedTab =
      this.props.state.selectedSection === RepositorySectionTab.Changes
        ? Tab.Changes
        : Tab.History

    return (
      <TabBar selectedIndex={selectedTab} onTabClicked={this.onTabClicked}>
        <span className="with-indicator">
          <span>Changes</span>
          {this.renderChangesBadge()}
        </span>

        <div className="with-indicator">
          <span>History</span>
          {this.props.state.compareState.isDivergingBranchBannerVisible ? (
            <Octicon
              className="indicator"
              symbol={OcticonSymbol.primitiveDot}
            />
          ) : null}
        </div>
      </TabBar>
    )
  }

  private renderChangesSidebar(): JSX.Element {
    const tip = this.props.state.branchesState.tip
    const branch = tip.kind === TipState.Valid ? tip.branch : null

    const localCommitSHAs = this.props.state.localCommitSHAs
    const mostRecentLocalCommitSHA =
      localCommitSHAs.length > 0 ? localCommitSHAs[0] : null
    const mostRecentLocalCommit =
      (mostRecentLocalCommitSHA
        ? this.props.state.commitLookup.get(mostRecentLocalCommitSHA)
        : null) || null

    // -1 Because of right hand side border
    const availableWidth = this.props.sidebarWidth - 1

    return (
      <ChangesSidebar
        repository={this.props.repository}
        dispatcher={this.props.dispatcher}
        changes={this.props.state.changesState}
        branch={branch ? branch.name : null}
        commitAuthor={this.props.state.commitAuthor}
        gitHubUsers={this.props.state.gitHubUsers}
        emoji={this.props.emoji}
        mostRecentLocalCommit={mostRecentLocalCommit}
        issuesStore={this.props.issuesStore}
        availableWidth={availableWidth}
        gitHubUserStore={this.props.gitHubUserStore}
        isCommitting={this.props.state.isCommitting}
        isPushPullFetchInProgress={this.props.state.isPushPullFetchInProgress}
        focusCommitMessage={this.props.focusCommitMessage}
        askForConfirmationOnDiscardChanges={
          this.props.askForConfirmationOnDiscardChanges
        }
        accounts={this.props.accounts}
        externalEditorLabel={this.props.externalEditorLabel}
        onOpenInExternalEditor={this.props.onOpenInExternalEditor}
        onChangesListScrolled={this.onChangesListScrolled}
        changesListScrollTop={this.state.changesListScrollTop}
      />
    )
  }

  private renderCompareSidebar(): JSX.Element {
    const tip = this.props.state.branchesState.tip
    const currentBranch = tip.kind === TipState.Valid ? tip.branch : null

    return (
      <CompareSidebar
        repository={this.props.repository}
        compareState={this.props.state.compareState}
        selectedCommitSha={this.props.state.commitSelection.sha}
        currentBranch={currentBranch}
        gitHubUsers={this.props.state.gitHubUsers}
        emoji={this.props.emoji}
        commitLookup={this.props.state.commitLookup}
        localCommitSHAs={this.props.state.localCommitSHAs}
        dispatcher={this.props.dispatcher}
        onRevertCommit={this.onRevertCommit}
        onViewCommitOnGitHub={this.props.onViewCommitOnGitHub}
        onCompareListScrolled={this.onCompareListScrolled}
        compareListScrollTop={this.state.compareListScrollTop}
      />
    )
  }

  private renderSidebarContents(): JSX.Element {
    const selectedSection = this.props.state.selectedSection

    if (selectedSection === RepositorySectionTab.Changes) {
      return this.renderChangesSidebar()
    } else if (selectedSection === RepositorySectionTab.History) {
      return this.renderCompareSidebar()
    } else {
      return assertNever(selectedSection, 'Unknown repository section')
    }
  }

  private handleSidebarWidthReset = () => {
    this.props.dispatcher.resetSidebarWidth()
  }

  private handleSidebarResize = (width: number) => {
    this.props.dispatcher.setSidebarWidth(width)
  }

  private renderSidebar(): JSX.Element {
    return (
      <FocusContainer onFocusWithinChanged={this.onSidebarFocusWithinChanged}>
        <Resizable
          id="repository-sidebar"
          width={this.props.sidebarWidth}
          onReset={this.handleSidebarWidthReset}
          onResize={this.handleSidebarResize}
          maximumWidth={MaxSidebarWidth}
        >
          {this.renderTabs()}
          {this.renderSidebarContents()}
        </Resizable>
      </FocusContainer>
    )
  }

  private onSidebarFocusWithinChanged = (sidebarHasFocusWithin: boolean) => {
    // this lets us know that focus is somewhere within the sidebar
    this.setState({ sidebarHasFocusWithin })

    if (
      sidebarHasFocusWithin === false &&
      this.props.state.selectedSection === RepositorySectionTab.History
    ) {
      this.props.dispatcher.updateCompareForm(this.props.repository, {
        showBranchList: false,
      })
    }
  }

  private renderStashedChangesContent(): JSX.Element | null {
    const { changesState } = this.props.state
    const { selection, stashEntry, workingDirectory } = changesState
    const isWorkingTreeClean = workingDirectory.files.length === 0

    if (selection.kind !== ChangesSelectionKind.Stash || stashEntry === null) {
      return null
    }

    if (stashEntry.files.kind === StashedChangesLoadStates.Loaded) {
      return (
        <StashDiffViewer
          stashEntry={stashEntry}
          selectedStashedFile={selection.selectedStashedFile}
          stashedFileDiff={selection.selectedStashedFileDiff}
          imageDiffType={this.props.imageDiffType}
          fileListWidth={this.props.stashedFilesWidth}
          repository={this.props.repository}
          dispatcher={this.props.dispatcher}
          isWorkingTreeClean={isWorkingTreeClean}
        />
      )
    }

    return null
  }

  private renderContentForHistory(): JSX.Element {
    const { commitSelection } = this.props.state

    const sha = commitSelection.sha

    const selectedCommit =
      sha != null ? this.props.state.commitLookup.get(sha) || null : null

    const { changedFiles, file, diff } = commitSelection

    return (
      <SelectedCommit
        repository={this.props.repository}
        dispatcher={this.props.dispatcher}
        selectedCommit={selectedCommit}
        changedFiles={changedFiles}
        selectedFile={file}
        currentDiff={diff}
        emoji={this.props.emoji}
        commitSummaryWidth={this.props.commitSummaryWidth}
        gitHubUsers={this.props.state.gitHubUsers}
        selectedDiffType={this.props.imageDiffType}
        externalEditorLabel={this.props.externalEditorLabel}
        onOpenInExternalEditor={this.props.onOpenInExternalEditor}
        hideWhitespaceInDiff={this.props.hideWhitespaceInDiff}
      />
    )
  }

  private renderTutorialPane(): JSX.Element {
    if (this.props.currentTutorialStep === TutorialStep.AllDone) {
      return (
        <TutorialDone
          dispatcher={this.props.dispatcher}
          repository={this.props.repository}
        />
      )
    } else {
      return <TutorialWelcome />
    }
  }

  private renderContentForChanges(): JSX.Element | null {
    const { changesState } = this.props.state
    const { workingDirectory, selection } = changesState

    if (selection.kind === ChangesSelectionKind.Stash) {
      return this.renderStashedChangesContent()
    }
<<<<<<< HEAD

    const { selectedFileIDs, diff } = selection

    if (selectedFileIDs.length > 1) {
      return <MultipleSelection count={selectedFileIDs.length} />
    }

=======

    const { selectedFileIDs, diff } = selection

    if (selectedFileIDs.length > 1) {
      return <MultipleSelection count={selectedFileIDs.length} />
    }

>>>>>>> f3ce77a5
    if (workingDirectory.files.length === 0) {
      if (
        enableTutorial() &&
        this.props.currentTutorialStep !== TutorialStep.NotApplicable
      ) {
        return this.renderTutorialPane()
      } else {
        return (
          <NoChanges
            key={this.props.repository.id}
            appMenu={this.props.appMenu}
            repository={this.props.repository}
            repositoryState={this.props.state}
            isExternalEditorAvailable={
              this.props.externalEditorLabel !== undefined
            }
            dispatcher={this.props.dispatcher}
          />
        )
      }
    } else {
      if (selectedFileIDs.length === 0 || diff === null) {
        return null
      }

      const selectedFile = workingDirectory.findFileWithID(selectedFileIDs[0])

      if (selectedFile === null) {
        return null
      }

      return (
        <Changes
          repository={this.props.repository}
          dispatcher={this.props.dispatcher}
          file={selectedFile}
          diff={diff}
          isCommitting={this.props.state.isCommitting}
          imageDiffType={this.props.imageDiffType}
          hideWhitespaceInDiff={this.props.hideWhitespaceInDiff}
        />
      )
    }
  }

  private renderContent(): JSX.Element | null {
    const selectedSection = this.props.state.selectedSection
    if (selectedSection === RepositorySectionTab.Changes) {
      return this.renderContentForChanges()
    } else if (selectedSection === RepositorySectionTab.History) {
      return this.renderContentForHistory()
    } else {
      return assertNever(selectedSection, 'Unknown repository section')
    }
  }

  public render() {
    return (
      <UiView id="repository" onKeyDown={this.onKeyDown}>
        {this.renderSidebar()}
        {this.renderContent()}
        {this.maybeRenderTutorialPanel()}
      </UiView>
    )
  }

  private onRevertCommit = (commit: Commit) => {
    this.props.dispatcher.revertCommit(this.props.repository, commit)
  }

  private onKeyDown = (e: React.KeyboardEvent<HTMLDivElement>) => {
    // Toggle tab selection on Ctrl+Tab. Note that we don't care
    // about the shift key here, we can get away with that as long
    // as there's only two tabs.
    if (e.ctrlKey && e.key === 'Tab') {
      const section =
        this.props.state.selectedSection === RepositorySectionTab.History
          ? RepositorySectionTab.Changes
          : RepositorySectionTab.History

      this.props.dispatcher.changeRepositorySection(
        this.props.repository,
        section
      )
      e.preventDefault()
    }
  }

  private onTabClicked = (tab: Tab) => {
    const section =
      tab === Tab.History
        ? RepositorySectionTab.History
        : RepositorySectionTab.Changes

    this.props.dispatcher.changeRepositorySection(
      this.props.repository,
      section
    )
    if (!!section) {
      this.props.dispatcher.updateCompareForm(this.props.repository, {
        showBranchList: false,
      })
    }
  }

  private maybeRenderTutorialPanel(): JSX.Element | null {
    // TODO: extract conditional check without making the TS compiler unhappy about currentTutorialStep type
    if (
      enableTutorial() &&
<<<<<<< HEAD
      this.props.currentTutorialStep !== TutorialStep.NotApplicable &&
      // TODO: look for other places to add this check
      this.props.currentTutorialStep !== TutorialStep.Paused
=======
      isValidTutorialStep(this.props.currentTutorialStep)
>>>>>>> f3ce77a5
    ) {
      return (
        <TutorialPanel
          dispatcher={this.props.dispatcher}
          repository={this.props.repository}
          resolvedExternalEditor={this.props.resolvedExternalEditor}
          currentTutorialStep={this.props.currentTutorialStep}
          onExitTutorial={this.props.onExitTutorial}
        />
      )
    }
    return null
  }
}<|MERGE_RESOLUTION|>--- conflicted
+++ resolved
@@ -336,7 +336,6 @@
     if (selection.kind === ChangesSelectionKind.Stash) {
       return this.renderStashedChangesContent()
     }
-<<<<<<< HEAD
 
     const { selectedFileIDs, diff } = selection
 
@@ -344,15 +343,6 @@
       return <MultipleSelection count={selectedFileIDs.length} />
     }
 
-=======
-
-    const { selectedFileIDs, diff } = selection
-
-    if (selectedFileIDs.length > 1) {
-      return <MultipleSelection count={selectedFileIDs.length} />
-    }
-
->>>>>>> f3ce77a5
     if (workingDirectory.files.length === 0) {
       if (
         enableTutorial() &&
@@ -459,16 +449,9 @@
   }
 
   private maybeRenderTutorialPanel(): JSX.Element | null {
-    // TODO: extract conditional check without making the TS compiler unhappy about currentTutorialStep type
     if (
       enableTutorial() &&
-<<<<<<< HEAD
-      this.props.currentTutorialStep !== TutorialStep.NotApplicable &&
-      // TODO: look for other places to add this check
-      this.props.currentTutorialStep !== TutorialStep.Paused
-=======
       isValidTutorialStep(this.props.currentTutorialStep)
->>>>>>> f3ce77a5
     ) {
       return (
         <TutorialPanel
