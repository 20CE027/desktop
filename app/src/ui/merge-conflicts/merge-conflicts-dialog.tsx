--- conflicted
+++ resolved
@@ -73,27 +73,6 @@
 const cancelButtonString = 'Abort merge'
 
 /**
- * Calculates the number of merge conclicts in a file from the number of markers
- * divides by three and rounds up since each conflict is indicated by three separate markers
- * (`<<<<<`, `>>>>>`, and `=====`)
- * @param conflictMarkers number of conflict markers in a file
- */
-function calculateConflicts(conflictMarkers: number) {
-  return Math.ceil(conflictMarkers / 3)
-}
-
-/**
- * Filter the working directory for unmerged files (conflicted or resolved)
- */
-function getUnmergedFiles(workingDirectory: WorkingDirectoryStatus) {
-  return workingDirectory.files.filter(
-    file =>
-      file.status === AppFileStatus.Conflicted ||
-      file.status === AppFileStatus.Resolved
-  )
-}
-
-/**
  * Modal to tell the user their merge encountered conflicts
  */
 export class MergeConflictsDialog extends React.Component<
@@ -199,7 +178,6 @@
     conflictStatus: ConflictFileStatus,
     onOpenEditorClick: () => void
   ): JSX.Element | null {
-<<<<<<< HEAD
     switch (conflictStatus.kind) {
       case 'text':
         const humanReadableConflicts = calculateConflicts(
@@ -209,6 +187,11 @@
           humanReadableConflicts === 1
             ? `1 conflict`
             : `${humanReadableConflicts} conflicts`
+
+        const disabled = this.props.resolvedExternalEditor === null
+
+        const tooltip = editorButtonTooltip(this.props.resolvedExternalEditor)
+
         return (
           <li className="unmerged-file-status-conflicts">
             <Octicon symbol={OcticonSymbol.fileCode} className="file-octicon" />
@@ -216,8 +199,12 @@
               <PathText path={path} availableWidth={200} />
               <div className="file-conflicts-status">{message}</div>
             </div>
-            <Button onClick={onOpenEditorClick}>
-              {this.editorButtonString(this.props.externalEditorName)}
+            <Button
+              onClick={onOpenEditorClick}
+              disabled={disabled}
+              tooltip={tooltip}
+            >
+              {editorButtonString(this.props.resolvedExternalEditor)}
             </Button>
           </li>
         )
@@ -238,47 +225,11 @@
           conflictStatus,
           `Unknown conflict found: ${JSON.stringify(conflictStatus)}`
         )
-=======
-    if (conflictStatus.kind === 'text') {
-      const humanReadableConflicts = calculateConflicts(
-        conflictStatus.conflictMarkerCount
-      )
-      const message =
-        humanReadableConflicts === 1
-          ? `1 conflict`
-          : `${humanReadableConflicts} conflicts`
-
-      const disabled = this.props.resolvedExternalEditor === null
-
-      const tooltip = editorButtonTooltip(this.props.resolvedExternalEditor)
-
-      return (
-        <li className="unmerged-file-status-conflicts">
-          <Octicon symbol={OcticonSymbol.fileCode} className="file-octicon" />
-          <div className="column-left">
-            <PathText path={path} availableWidth={200} />
-            <div className="file-conflicts-status">{message}</div>
-          </div>
-          <Button
-            onClick={onOpenEditorClick}
-            disabled={disabled}
-            tooltip={tooltip}
-          >
-            {editorButtonString(this.props.resolvedExternalEditor)}
-          </Button>
-        </li>
-      )
->>>>>>> 85cf9dba
     }
   }
 
   private renderUnmergedFile(
-<<<<<<< HEAD
     file: WorkingDirectoryFileChange
-=======
-    file: WorkingDirectoryFileChange,
-    repositoryPath: string
->>>>>>> 85cf9dba
   ): JSX.Element | null {
     switch (file.status) {
       case AppFileStatus.Resolved:
@@ -291,13 +242,9 @@
         }
 
         return this.renderConflictedFile(file.path, file.conflictStatus, () =>
-<<<<<<< HEAD
           this.props.openFileInExternalEditor(
             join(this.props.repository.path, file.path)
           )
-=======
-          this.props.openFileInExternalEditor(join(repositoryPath, file.path))
->>>>>>> 85cf9dba
         )
       default:
         return null
@@ -305,20 +252,11 @@
   }
 
   private renderUnmergedFiles(
-<<<<<<< HEAD
     files: ReadonlyArray<WorkingDirectoryFileChange>
   ) {
     return (
       <ul className="unmerged-file-statuses">
         {files.map(f => this.renderUnmergedFile(f))}
-=======
-    files: Array<WorkingDirectoryFileChange>,
-    repositoryPath: string
-  ) {
-    return (
-      <ul className="unmerged-file-statuses">
-        {files.map(f => this.renderUnmergedFile(f, repositoryPath))}
->>>>>>> 85cf9dba
       </ul>
     )
   }
@@ -384,13 +322,7 @@
       >
         <DialogHeader title={headerTitle} dismissable={false} />
         <DialogContent>
-<<<<<<< HEAD
           {this.renderContent(unmergedFiles, conflictedFilesCount)}
-=======
-          {this.renderUnmergedFilesSummary(conflictedFilesCount)}
-          {this.renderUnmergedFiles(unmergedFiles, this.props.repository.path)}
-          {this.renderShellLink(this.openThisRepositoryInShell)}
->>>>>>> 85cf9dba
         </DialogContent>
         <DialogFooter>
           <ButtonGroup>
