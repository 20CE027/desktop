--- conflicted
+++ resolved
@@ -18,11 +18,8 @@
   readonly dispatcher: Dispatcher
   readonly history: IHistoryState
   readonly gitHubUsers: Map<string, IGitHubUser>
-<<<<<<< HEAD
+  readonly emoji: Map<string, string>
   readonly commits: Map<string, Commit>
-=======
-  readonly emoji: Map<string, string>
->>>>>>> 4f25afcd
 }
 
 /** The History component. Contains the commit list, commit summary, and diff. */
