--- conflicted
+++ resolved
@@ -65,28 +65,16 @@
     const disabled = this.state.loading
     return (
       <div>
-<<<<<<< HEAD
-        <label>Username or email address
-          <input disabled={disabled} autoFocus={true} onChange={this.onUsernameChange}/>
-        </label>
-
-        <label>Password
-          <input disabled={disabled} type='password' onChange={this.onPasswordChange}/>
-        </label>
-
-        <LinkButton uri={this.getForgotPasswordURL()}>Forgot password?</LinkButton>
-=======
         <div className='field-group'>
           <label htmlFor='sign-in-name'>Username or email address</label>
-          <input id='sign-in-name' className='text-field sign-in-field' autoFocus={true} onChange={this.onUsernameChange}/>
+          <input id='sign-in-name' className='text-field sign-in-field' disabled={disabled} autoFocus={true} onChange={this.onUsernameChange}/>
         </div>
 
         <div className='field-group'>
           <label htmlFor='sign-in-password'>Password</label>
-          <input id='sign-in-password' className='sign-in-field' type='password' onChange={this.onPasswordChange}/>
+          <input id='sign-in-password' className='sign-in-field' type='password' disabled={disabled} onChange={this.onPasswordChange}/>
           <LinkButton className='forgot-password-link' uri={this.getForgotPasswordURL()}>Forgot password?</LinkButton>
         </div>
->>>>>>> babfa58e
 
         {this.renderActions()}
       </div>
@@ -126,23 +114,16 @@
     const response = this.state.response
     if (!response) { return null }
 
-<<<<<<< HEAD
     switch (response.kind) {
-      case AuthorizationResponseKind.Failed: return <div>The username or password are incorrect.</div>
+      case AuthorizationResponseKind.Failed: return <div className='form-errors'>The username or password are incorrect.</div>
       case AuthorizationResponseKind.Error: {
         const error = response.response.error
         if (error) {
-          return <div>An error occurred: {error.message}</div>
+          return <div className='form-errors'>An error occurred: {error.message}</div>
         } else {
-          return <div>An unknown error occurred: {response.response.statusCode}: {response.response.body}</div>
+          return <div className='form-errors'>An unknown error occurred: {response.response.statusCode}: {response.response.body}</div>
         }
       }
-=======
-    const kind = response.kind
-    switch (kind) {
-      case AuthorizationResponseKind.Failed: return <div className='form-errors'>The username or password are incorrect.</div>
-      case AuthorizationResponseKind.Error: return <div className='form-errors'>An error occurred.</div>
->>>>>>> babfa58e
       case AuthorizationResponseKind.TwoFactorAuthenticationRequired: return null
       case AuthorizationResponseKind.Authorized: return null
       default: return assertNever(response, `Unknown response: ${response}`)
