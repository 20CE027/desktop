--- conflicted
+++ resolved
@@ -178,11 +178,11 @@
     )
   }
 
-<<<<<<< HEAD
   private onContextMenu = (event: React.MouseEvent<any>) => {
     event.preventDefault()
     showContextualMenu([{ role: 'editMenu' }])
-=======
+  }
+
   private onKeyDown = (event: React.KeyboardEvent<HTMLInputElement>) => {
     if (
       this.state.value !== '' &&
@@ -202,7 +202,6 @@
     if (this.props.onKeyDown !== undefined) {
       this.props.onKeyDown(event)
     }
->>>>>>> 160432dd
   }
 
   public render() {
