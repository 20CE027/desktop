--- conflicted
+++ resolved
@@ -202,12 +202,7 @@
           placeholder={this.props.placeholder}
           value={this.state.value}
           onChange={this.onChange}
-<<<<<<< HEAD
           onKeyDown={this.onKeyDown}
-          ref={this.onRef}
-=======
-          onKeyDown={this.props.onKeyDown}
->>>>>>> 591811c2
           tabIndex={this.props.tabIndex}
         />
       </div>
