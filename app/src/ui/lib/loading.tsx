import * as React from 'react'
<<<<<<< HEAD
import { Octicon } from '../octicons'
import * as OcticonSymbol from '../octicons/octicons.generated'
=======
import { Octicon, syncClockwise } from '../octicons'
>>>>>>> 9f5fb18d

/** A Loading component. */
export class Loading extends React.Component<{}, {}> {
  public render() {
    return <Octicon className="spin" symbol={syncClockwise} />
  }
}<|MERGE_RESOLUTION|>--- conflicted
+++ resolved
@@ -1,10 +1,5 @@
 import * as React from 'react'
-<<<<<<< HEAD
-import { Octicon } from '../octicons'
-import * as OcticonSymbol from '../octicons/octicons.generated'
-=======
 import { Octicon, syncClockwise } from '../octicons'
->>>>>>> 9f5fb18d
 
 /** A Loading component. */
 export class Loading extends React.Component<{}, {}> {
