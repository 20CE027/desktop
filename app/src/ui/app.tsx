import * as React from 'react'
import * as classNames from 'classnames'
import { ipcRenderer, remote, shell } from 'electron'

import { RepositoriesList } from './repositories-list'
import { RepositoryView } from './repository'
import { WindowControls } from './window/window-controls'
import { Dispatcher, AppStore, CloningRepository } from '../lib/dispatcher'
import { Repository } from '../models/repository'
import { MenuEvent, MenuIDs } from '../main-process/menu'
import { assertNever } from '../lib/fatal-error'
import { IAppState, RepositorySection, PopupType, FoldoutType, SelectionType } from '../lib/app-state'
import { Popuppy } from './popuppy'
import { Branches } from './branches'
import { RenameBranch } from './rename-branch'
import { DeleteBranch } from './delete-branch'
import { CloningRepositoryView } from './cloning-repository'
import { Toolbar, ToolbarDropdown, DropdownState, PushPullButton } from './toolbar'
import { OcticonSymbol } from './octicons'
import { setMenuEnabled, setMenuVisible } from './main-process-proxy'
import { DiscardChanges } from './discard-changes'
import { updateStore, UpdateState } from './lib/update-store'
import { getDotComAPIEndpoint } from '../lib/api'
import { ILaunchStats } from '../lib/stats'
import { Welcome } from './welcome'
import { AppMenu } from './app-menu'
import { findItemByAccessKey, itemIsSelectable } from '../models/app-menu'
import { UpdateAvailable } from './updates'
import { Preferences } from './preferences'
import { User } from '../models/user'
import { TipState } from '../models/tip'
import { shouldRenderApplicationMenu } from './lib/features'
import { Button } from './lib/button'
import { Form } from './lib/form'
import { Merge } from './merge-branch'
import { RepositorySettings } from './repository-settings'

/** The interval at which we should check for updates. */
const UpdateCheckInterval = 1000 * 60 * 60 * 4

const SendStatsInterval = 1000 * 60 * 60 * 4

interface IAppProps {
  readonly dispatcher: Dispatcher
  readonly appStore: AppStore
}

export class App extends React.Component<IAppProps, IAppState> {

  /**
   * Used on non-macOS platforms to support the Alt key behavior for
   * the custom application menu. See the event handlers for window
   * keyup and keydown.
   */
  private lastKeyPressed: string | null = null

  public constructor(props: IAppProps) {
    super(props)

    this.state = props.appStore.getState()
    props.appStore.onDidUpdate(state => {
      this.setState(state)

      this.updateMenu(state)
    })

    ipcRenderer.on('menu-event', (event: Electron.IpcRendererEvent, { name }: { name: MenuEvent }) => {
      this.onMenuEvent(name)
    })

    updateStore.onDidChange(state => {
      const visibleItem = (function () {
        switch (state) {
          case UpdateState.CheckingForUpdates: return 'checking-for-updates'
          case UpdateState.UpdateReady: return 'quit-and-install-update'
          case UpdateState.UpdateNotAvailable: return 'check-for-updates'
          case UpdateState.UpdateAvailable: return 'downloading-update'
        }

        return assertNever(state, `Unknown update state: ${state}`)
      })() as MenuIDs

      const menuItems = new Set([
        'checking-for-updates',
        'downloading-update',
        'check-for-updates',
        'quit-and-install-update',
      ]) as Set<MenuIDs>

      menuItems.delete(visibleItem)
      for (const item of menuItems) {
        setMenuVisible(item, false)
      }

      setMenuVisible(visibleItem, true)

      if (state === UpdateState.UpdateReady) {
        this.props.dispatcher.showPopup({ type: PopupType.UpdateAvailable })
      }
    })

    updateStore.onError(error => {
      console.log(`Error checking for updates:`)
      console.error(error)

      this.props.dispatcher.postError(error)
    })

    setInterval(() => this.checkForUpdates(), UpdateCheckInterval)
    this.checkForUpdates()

    ipcRenderer.on('launch-timing-stats', (event: Electron.IpcRendererEvent, { stats }: { stats: ILaunchStats }) => {
      console.info(`App ready time: ${stats.mainReadyTime}ms`)
      console.info(`Load time: ${stats.loadTime}ms`)
      console.info(`Renderer ready time: ${stats.rendererReadyTime}ms`)

      this.props.dispatcher.recordLaunchStats(stats)
      this.props.dispatcher.reportStats()

      setInterval(() => this.props.dispatcher.reportStats(), SendStatsInterval)
    })
  }

  private updateMenu(state: IAppState) {
    const selectedState = state.selectedState
    const isHostedOnGitHub = this.getCurrentRepositoryGitHubUrl() !== null

    let onNonDefaultBranch = false
    let onBranch = false
    let hasDefaultBranch = false

    if (selectedState && selectedState.type === SelectionType.Repository) {
      const tip = selectedState.state.branchesState.tip
      const defaultBranch = selectedState.state.branchesState.defaultBranch

      hasDefaultBranch = Boolean(defaultBranch)

      onBranch = tip.kind === TipState.Valid

      // If we are:
      //  1. on the default branch, or
      //  2. on an unborn branch, or
      //  3. on a detached HEAD
      // there's not much we can do.
      if (tip.kind === TipState.Valid && defaultBranch !== null) {
        onNonDefaultBranch = tip.branch.name !== defaultBranch.name
      } else {
        onNonDefaultBranch = true
      }
    }

    setMenuEnabled('rename-branch', onNonDefaultBranch)
    setMenuEnabled('delete-branch', onNonDefaultBranch)
    setMenuEnabled('update-branch', onNonDefaultBranch && hasDefaultBranch)
    setMenuEnabled('merge-branch', onBranch)
    setMenuEnabled('view-repository-on-github', isHostedOnGitHub)
  }

  private onMenuEvent(name: MenuEvent): any {
    switch (name) {
      case 'push': return this.push()
      case 'pull': return this.pull()
      case 'select-changes': return this.selectChanges()
      case 'select-history': return this.selectHistory()
      case 'add-local-repository': return this.showFileBrowser()
      case 'create-branch': return this.showBranches(true)
      case 'show-branches': return this.showBranches()
      case 'remove-repository': return this.removeRepository()
      case 'add-repository': return this.addRepository()
      case 'rename-branch': return this.renameBranch()
      case 'delete-branch': return this.deleteBranch()
      case 'check-for-updates': return this.checkForUpdates()
      case 'quit-and-install-update': return updateStore.quitAndInstallUpdate()
      case 'show-preferences': return this.props.dispatcher.showPopup({ type: PopupType.Preferences })
      case 'choose-repository': return this.props.dispatcher.showFoldout({ type: FoldoutType.Repository })
      case 'open-working-directory': return this.openWorkingDirectory()
      case 'update-branch': return this.updateBranch()
      case 'merge-branch': return this.mergeBranch()
      case 'show-repository-settings' : return this.showRepositorySettings()
      case 'view-repository-on-github' : return this.viewRepositoryOnGitHub()
    }

    return assertNever(name, `Unknown menu event name: ${name}`)
  }

  private checkForUpdates() {
    if (__RELEASE_ENV__ === 'development' || __RELEASE_ENV__ === 'test') { return }

    const dotComUser = this.getDotComUser()
    const login = dotComUser ? dotComUser.login : ''
    updateStore.checkForUpdates(login)
  }

  private getDotComUser(): User | null {
    const state = this.props.appStore.getState()
    const users = state.users
    const dotComUser = users.find(u => u.endpoint === getDotComAPIEndpoint())
    return dotComUser || null
  }

  private getEnterpriseUser(): User | null {
    const state = this.props.appStore.getState()
    const users = state.users
    const enterpriseUser = users.find(u => u.endpoint !== getDotComAPIEndpoint())
    return enterpriseUser || null
  }

  private updateBranch() {
    const state = this.state.selectedState
    if (!state || state.type !== SelectionType.Repository) { return }

    const defaultBranch = state.state.branchesState.defaultBranch
    if (!defaultBranch) { return }

    this.props.dispatcher.mergeBranch(state.repository, defaultBranch.name)
  }

  private mergeBranch() {
    const state = this.state.selectedState
    if (!state || state.type !== SelectionType.Repository) { return }

    this.props.dispatcher.showPopup({
      type: PopupType.MergeBranch,
      repository: state.repository,
    })
  }

  private openWorkingDirectory() {
    const state = this.state.selectedState
    if (!state || state.type !== SelectionType.Repository) { return }

    shell.showItemInFolder(state.repository.path)
  }

  private renameBranch() {
    const state = this.state.selectedState
    if (!state || state.type !== SelectionType.Repository) { return }

    const tip = state.state.branchesState.tip
    if (tip.kind === TipState.Valid) {
      this.props.dispatcher.showPopup({
        type: PopupType.RenameBranch,
        repository: state.repository,
        branch: tip.branch,
      })
    }
  }

  private deleteBranch() {
    const state = this.state.selectedState
    if (!state || state.type !== SelectionType.Repository) { return }

    const tip = state.state.branchesState.tip

    if (tip.kind === TipState.Valid) {
      this.props.dispatcher.showPopup({
        type: PopupType.DeleteBranch,
        repository: state.repository,
        branch: tip.branch,
      })
    }
  }

  private addRepository() {
    this.props.dispatcher.showFoldout({
      type: FoldoutType.AddRepository,
    })
  }

  private showBranches(expandCreateForm?: boolean) {
    const state = this.state.selectedState
    if (!state || state.type !== SelectionType.Repository) { return }

    this.props.dispatcher.showFoldout({ type: FoldoutType.Branch, expandCreateForm })
  }

  private selectChanges() {
    const state = this.state.selectedState
    if (!state || state.type !== SelectionType.Repository) { return }

    this.props.dispatcher.changeRepositorySection(state.repository, RepositorySection.Changes)
  }

  private selectHistory() {
    const state = this.state.selectedState
    if (!state || state.type !== SelectionType.Repository) { return }

    this.props.dispatcher.changeRepositorySection(state.repository, RepositorySection.History)
  }

  private push() {
    const state = this.state.selectedState
    if (!state || state.type !== SelectionType.Repository) { return }

    this.props.dispatcher.push(state.repository)
  }

  private async pull() {
    const state = this.state.selectedState
    if (!state || state.type !== SelectionType.Repository) { return }

    this.props.dispatcher.pull(state.repository)
  }

  public componentDidMount() {
    document.ondragover = document.ondrop = (e) => {
      e.preventDefault()
    }

    document.body.ondrop = (e) => {
      const files = e.dataTransfer.files
      this.handleDragAndDrop(files)
      e.preventDefault()
    }

    if (shouldRenderApplicationMenu()) {
      window.addEventListener('keydown', this.onWindowKeyDown)
      window.addEventListener('keyup', this.onWindowKeyUp)
    }
  }

  /**
   * On Windows pressing the Alt key and holding it down should
   * highlight the application menu.
   *
   * This method in conjunction with the onWindowKeyUp sets the
   * appMenuToolbarHighlight state when the Alt key (and only the
   * Alt key) is pressed.
   */
  private onWindowKeyDown = (event: KeyboardEvent) => {
    if (event.defaultPrevented) { return }

    if (shouldRenderApplicationMenu()) {
      if (event.key === 'Alt') {
        this.props.dispatcher.setAppMenuToolbarButtonHighlightState(true)
      } else if (event.altKey && !event.ctrlKey && !event.metaKey) {
        if (this.state.appMenuState.length) {
          const candidates = this.state.appMenuState[0].items
          const menuItemForAccessKey = findItemByAccessKey(event.key, candidates)

          if (menuItemForAccessKey && itemIsSelectable(menuItemForAccessKey)) {
            if (menuItemForAccessKey.type === 'submenuItem') {
              this.props.dispatcher.setAppMenuState(menu => menu
                .withReset()
                .withSelectedItem(menuItemForAccessKey)
                .withOpenedMenu(menuItemForAccessKey, true))

              this.props.dispatcher.showFoldout({ type: FoldoutType.AppMenu, enableAccessKeyNavigation: true, openedWithAccessKey: true })
            } else {
              this.props.dispatcher.executeMenuItem(menuItemForAccessKey)
            }

            event.preventDefault()
          }
        }
      } else if (!event.altKey) {
        this.props.dispatcher.setAppMenuToolbarButtonHighlightState(false)
      }
    }

    this.lastKeyPressed = event.key
  }

  /**
   * Open the application menu foldout when the Alt key is pressed.
   *
   * See onWindowKeyDown for more information.
   */
  private onWindowKeyUp = (event: KeyboardEvent) => {
    if (event.defaultPrevented) { return }

    if (shouldRenderApplicationMenu()) {
      if (event.key === 'Alt') {
        this.props.dispatcher.setAppMenuToolbarButtonHighlightState(false)

        if (this.lastKeyPressed === 'Alt') {
          if (this.state.currentFoldout && this.state.currentFoldout.type === FoldoutType.AppMenu) {
            this.props.dispatcher.closeFoldout()
          } else {
            this.props.dispatcher.setAppMenuState(menu => menu.withReset())
            this.props.dispatcher.showFoldout({ type: FoldoutType.AppMenu, enableAccessKeyNavigation: true })
          }
        }
      }
    }
  }

  private handleDragAndDrop(fileList: FileList) {
    const paths: string[] = []
    for (let i = 0; i < fileList.length; i++) {
      const path = fileList[i]
      paths.push(path.path)
    }

    this.addRepositories(paths)
  }

  private showFileBrowser() {
    const directories = remote.dialog.
        showOpenDialog({ properties: [ 'openDirectory', 'multiSelections' ] })
    if (directories && directories.length > 0) {
      this.addRepositories(directories)
    }
  }

  private removeRepository() {
    const repository = this.getRepository()

    if (!repository) {
      return
    }

    this.props.dispatcher.removeRepositories([ repository ])
  }

  private getRepository(): Repository | CloningRepository | null {
    const state = this.state.selectedState
    if (!state) { return null}

    return state.repository
  }

  private async addRepositories(paths: ReadonlyArray<string>) {
    const repositories = await this.props.dispatcher.addRepositories(paths)
    if (repositories.length) {
      this.props.dispatcher.selectRepository(repositories[0])
    }
  }

  private showRepositorySettings() {
    const repository = this.getRepository()

    if (!repository || repository instanceof CloningRepository) {
      return
    }
    this.props.dispatcher.showPopup({ type: PopupType.RepositorySettings, repository })
  }

  private viewRepositoryOnGitHub() {
    const url = this.getCurrentRepositoryGitHubUrl()

    if (url) {
      this.props.dispatcher.openInBrowser(url)
      return
    }
  }

  /** Returns the URL to the current repository if hosted on GitHub */
  private getCurrentRepositoryGitHubUrl() {
    const repository = this.getRepository()

    if (!repository || repository instanceof CloningRepository || !repository.gitHubRepository) {
      return null
    }

    return repository.gitHubRepository.htmlURL
  }

  private renderTitlebar() {
    const winControls = __WIN32__
      ? <WindowControls />
      : null

    const titleBarClass = this.state.titleBarStyle === 'light' ? 'light-title-bar' : ''

    return (
      <div className={titleBarClass} id='desktop-app-title-bar'>
        <span className='app-title'>GitHub Desktop</span>
        {winControls}
      </div>
    )
  }

  private currentPopupContent(): JSX.Element | null {
    const popup = this.state.currentPopup
    if (!popup) { return null }

<<<<<<< HEAD
    if (popup.type === PopupType.CreateBranch) {
      const repository = popup.repository
      const state = this.props.appStore.getRepositoryState(repository)

      const tip = state.branchesState.tip
      const currentBranch = tip.kind === TipState.Valid
        ? tip.branch
        : null

      return <CreateBranch repository={repository}
                           dispatcher={this.props.dispatcher}
                           branches={state.branchesState.allBranches}
                           currentBranch={currentBranch}/>
=======
    if (popup.type === PopupType.AddRepository) {
      const state = this.props.appStore.getState()
      return <AddRepository
        dispatcher={this.props.dispatcher}
        users={state.users}
      />
>>>>>>> 885a0ffd
    } else if (popup.type === PopupType.RenameBranch) {
      return <RenameBranch dispatcher={this.props.dispatcher}
                           repository={popup.repository}
                           branch={popup.branch}/>
    } else if (popup.type === PopupType.DeleteBranch) {
      return <DeleteBranch dispatcher={this.props.dispatcher}
                           repository={popup.repository}
                           branch={popup.branch}/>
    } else if (popup.type === PopupType.ConfirmDiscardChanges) {
      return <DiscardChanges repository={popup.repository}
                             dispatcher={this.props.dispatcher}
                             files={popup.files}/>
    } else if (popup.type === PopupType.UpdateAvailable) {
      return <UpdateAvailable dispatcher={this.props.dispatcher}/>
    } else if (popup.type === PopupType.Preferences) {
      return <Preferences
        dispatcher={this.props.dispatcher}
        dotComUser={this.getDotComUser()}
        enterpriseUser={this.getEnterpriseUser()}/>
    } else if (popup.type === PopupType.MergeBranch) {
      const repository = popup.repository
      const state = this.props.appStore.getRepositoryState(repository)
      return <Merge
        dispatcher={this.props.dispatcher}
        repository={repository}
        branches={state.branchesState.allBranches}
      />
    }
    else if (popup.type === PopupType.RepositorySettings) {
      const repository = popup.repository
      const state = this.props.appStore.getRepositoryState(repository)

      return <RepositorySettings
        remote={state.remote}
        dispatcher={this.props.dispatcher}
        repository={repository}
      />
    }

    return assertNever(popup, `Unknown popup type: ${popup}`)
  }

  private onPopupOverlayClick = () => { this.props.dispatcher.closePopup() }

  private renderPopup(): JSX.Element | null {
    let content = this.renderErrors()
    if (!content) {
      content = this.currentPopupContent()
    }

    if (!content) { return null }

    return (
      <div className='fill-window'>
        <div className='fill-window popup-overlay' onClick={this.onPopupOverlayClick}></div>
        <Popuppy>{content}</Popuppy>
      </div>
    )
  }

  private clearErrors = () => {
    const errors = this.state.errors

    for (const error of errors) {
      this.props.dispatcher.clearError(error)
    }
  }

  private renderErrors() {
    const errors = this.state.errors
    if (!errors.length) { return null }

    const msgs = errors.map(e => e.message)
    return (
      <Form>
        {msgs.map((msg, i) => <pre className='popup-error-output' key={i}>{msg}</pre>)}

        <Button onClick={this.clearErrors}>OK</Button>
      </Form>
    )
  }

  private renderApp() {
    return (
      <div id='desktop-app-contents'>
        {this.renderToolbar()}
        {this.renderRepository()}
        {this.renderPopup()}
      </div>
    )
  }

  private iconForRepository(repository: Repository | CloningRepository) {
    if (repository instanceof CloningRepository) {
      return OcticonSymbol.desktopDownload
    } else {
      const gitHubRepo = repository.gitHubRepository
      if (!gitHubRepo) { return OcticonSymbol.repo }

      if (gitHubRepo.private) { return OcticonSymbol.lock }
      if (gitHubRepo.fork) { return OcticonSymbol.repoForked }

      return OcticonSymbol.repo
    }
  }

  private closeAppMenu = () => {
    this.props.dispatcher.closeFoldout()
  }

  private renderAppMenu = (): JSX.Element | null => {
    if (!this.state.appMenuState || !shouldRenderApplicationMenu()) {
      return null
    }

    const foldoutState = this.state.currentFoldout

    if (!foldoutState || foldoutState.type !== FoldoutType.AppMenu) {
      return null
    }

    return (
      <AppMenu
        state={this.state.appMenuState}
        dispatcher={this.props.dispatcher}
        onClose={this.closeAppMenu}
        enableAccessKeyNavigation={foldoutState.enableAccessKeyNavigation}
        openedWithAccessKey={foldoutState.openedWithAccessKey || false}
      />
    )
  }

  private onAppMenuDropdownStateChanged = (newState: DropdownState) => {
    if (newState === 'open') {
      this.props.dispatcher.setAppMenuState(menu => menu.withReset())
      this.props.dispatcher.showFoldout({ type: FoldoutType.AppMenu, enableAccessKeyNavigation: false })
    } else {
      this.props.dispatcher.closeFoldout()
    }
  }

  private renderAppMenuToolbarButton() {
    if (!this.state.appMenuState || !shouldRenderApplicationMenu()) {
      return null
    }

    const isOpen = this.state.currentFoldout
      && this.state.currentFoldout.type === FoldoutType.AppMenu

    const currentState: DropdownState = isOpen ? 'open' : 'closed'
    const className = classNames(
      'app-menu',
      { 'highlight': this.state.highlightAppMenuToolbarButton },
    )

    return <ToolbarDropdown
      className={className}
      icon={OcticonSymbol.threeBars}
      title='Menu'
      onDropdownStateChanged={this.onAppMenuDropdownStateChanged}
      dropdownContentRenderer={this.renderAppMenu}
      dropdownState={currentState} />
  }

  private renderRepositoryList = (): JSX.Element => {
    const selectedRepository = this.state.selectedState ? this.state.selectedState.repository : null
    const showAddRepository = !!this.state.currentFoldout && this.state.currentFoldout.type === FoldoutType.AddRepository
    return <RepositoriesList
      selectedRepository={selectedRepository}
      onSelectionChanged={this.onSelectionChanged}
      dispatcher={this.props.dispatcher}
      repositories={this.state.repositories}
      loading={this.state.loading}
      users={this.state.users}
      showAddRepository={showAddRepository}
    />
  }

  private onRepositoryDropdownStateChanged = (newState: DropdownState) => {
    newState === 'open'
      ? this.props.dispatcher.showFoldout({ type: FoldoutType.Repository })
      : this.props.dispatcher.closeFoldout()
  }

  private renderRepositoryToolbarButton() {
    const selection = this.state.selectedState

    const repository = selection ? selection.repository : null

    let icon: OcticonSymbol
    let title: string
    if (repository) {
      icon = this.iconForRepository(repository)
      title = repository.name
    } else {
      icon = OcticonSymbol.repo
      title = 'Select a repository'
    }

    const isOpen = this.state.currentFoldout &&
      (this.state.currentFoldout.type === FoldoutType.Repository ||
       this.state.currentFoldout.type === FoldoutType.AddRepository)

    const currentState: DropdownState = isOpen ? 'open' : 'closed'

    return <ToolbarDropdown
      icon={icon}
      title={title}
      description='Current repository'
      onDropdownStateChanged={this.onRepositoryDropdownStateChanged}
      dropdownContentRenderer={this.renderRepositoryList}
      dropdownState={currentState} />
  }

  private renderPushPullToolbarButton() {
    const selection = this.state.selectedState
    if (!selection || selection.type === SelectionType.CloningRepository) {
      return null
    }

    const isPublishing = Boolean(this.state.currentFoldout && this.state.currentFoldout.type === FoldoutType.Publish)

    const state = selection.state
    const remoteName = state.remote ? state.remote.name : null
    return <PushPullButton
      dispatcher={this.props.dispatcher}
      repository={selection.repository}
      aheadBehind={state.aheadBehind}
      remoteName={remoteName}
      lastFetched={state.lastFetched}
      networkActionInProgress={state.pushPullInProgress}
      isPublishing={isPublishing}
      users={this.state.users}/>
  }

  private renderBranchFoldout = (): JSX.Element | null => {
    const selection = this.state.selectedState

    // NB: This should never happen but in the case someone
    // manages to delete the last repository while the drop down is
    // open we'll just bail here.
    if (!selection || selection.type !== SelectionType.Repository) {
      return null
    }
    const repository = selection.repository

    const state = this.props.appStore.getRepositoryState(repository)

    let expandCreateForm = false

    const foldout = this.state.currentFoldout
    if (foldout) {
      if (foldout.type === FoldoutType.Branch) {
        expandCreateForm = foldout.expandCreateForm || false
      }
    }

    const tip = state.branchesState.tip
    const currentBranch = tip.kind === TipState.Valid
      ? tip.branch
      : null

    return <Branches
      allBranches={state.branchesState.allBranches}
      recentBranches={state.branchesState.recentBranches}
      currentBranch={currentBranch}
      defaultBranch={state.branchesState.defaultBranch}
      expandCreateForm={expandCreateForm}
      dispatcher={this.props.dispatcher}
      repository={repository}
    />
  }

  private onBranchDropdownStateChanged = (newState: DropdownState) => {
    newState === 'open'
      ? this.props.dispatcher.showFoldout({ type: FoldoutType.Branch })
      : this.props.dispatcher.closeFoldout()
  }

  private renderBranchToolbarButton(): JSX.Element | null {
    const selection = this.state.selectedState

    if (!selection || selection.type !== SelectionType.Repository) {
      return null
    }

    const tip = selection.state.branchesState.tip

    if (tip.kind === TipState.Unknown) {
      // TODO: this is bad and I feel bad
      return null
    }

    if (tip.kind === TipState.Unborn) {
      return <ToolbarDropdown
        className='branch-button'
        icon={OcticonSymbol.gitBranch}
        title='master'
        description='Current branch'
        onDropdownStateChanged={this.onBranchDropdownStateChanged}
        dropdownContentRenderer={this.renderBranchFoldout}
        dropdownState='closed' />
    }

    const isOpen = this.state.currentFoldout
      && this.state.currentFoldout.type === FoldoutType.Branch

    const currentState: DropdownState = isOpen ? 'open' : 'closed'

    if (tip.kind === TipState.Detached) {
      const title = `On ${tip.currentSha.substr(0,7)}`
      return <ToolbarDropdown
        className='branch-button'
        icon={OcticonSymbol.gitCommit}
        title={title}
        description='Detached HEAD'
        onDropdownStateChanged={this.onBranchDropdownStateChanged}
        dropdownContentRenderer={this.renderBranchFoldout}
        dropdownState={currentState} />
    }

    return <ToolbarDropdown
      className='branch-button'
      icon={OcticonSymbol.gitBranch}
      title={tip.branch.name}
      description='Current branch'
      onDropdownStateChanged={this.onBranchDropdownStateChanged}
      dropdownContentRenderer={this.renderBranchFoldout}
      dropdownState={currentState} />
  }

  private renderToolbar() {
    return (
      <Toolbar id='desktop-app-toolbar'>
        <div
          className='sidebar-section'
          style={{ width: this.state.sidebarWidth }}>
          {this.renderAppMenuToolbarButton()}
          {this.renderRepositoryToolbarButton()}
        </div>
        {this.renderBranchToolbarButton()}
        {this.renderPushPullToolbarButton()}
      </Toolbar>
    )
  }

  private renderRepository() {
    const selectedState = this.state.selectedState
    if (!selectedState) {
      return <NoRepositorySelected/>
    }

    if (selectedState.type === SelectionType.Repository) {
      return (
        <RepositoryView repository={selectedState.repository}
                        state={selectedState.state}
                        dispatcher={this.props.dispatcher}
                        emoji={this.state.emoji}
                        sidebarWidth={this.state.sidebarWidth}
                        commitSummaryWidth={this.state.commitSummaryWidth}
                        issuesStore={this.props.appStore.issuesStore}/>
      )
    } else if (selectedState.type === SelectionType.CloningRepository) {
      return <CloningRepositoryView repository={selectedState.repository}
                                    state={selectedState.state}/>
    } else {
      return assertNever(selectedState, `Unknown state: ${selectedState}`)
    }
  }

  private renderWelcomeFlow() {
    return (
      <Welcome dispatcher={this.props.dispatcher} appStore={this.props.appStore}/>
    )
  }

  public render() {
    return (
      <div id='desktop-app-chrome'>
        {this.renderTitlebar()}
        {this.state.showWelcomeFlow ? this.renderWelcomeFlow() : this.renderApp()}
      </div>
    )
  }

  private onSelectionChanged = (repository: Repository | CloningRepository) => {
    this.props.dispatcher.selectRepository(repository)
    this.props.dispatcher.closeFoldout()

    if (repository instanceof Repository) {
      this.props.dispatcher.refreshGitHubRepositoryInfo(repository)
    }
  }
}

function NoRepositorySelected() {
  return (
    <div className='panel blankslate'>
      No repository selected
    </div>
  )
}<|MERGE_RESOLUTION|>--- conflicted
+++ resolved
@@ -475,29 +475,7 @@
     const popup = this.state.currentPopup
     if (!popup) { return null }
 
-<<<<<<< HEAD
-    if (popup.type === PopupType.CreateBranch) {
-      const repository = popup.repository
-      const state = this.props.appStore.getRepositoryState(repository)
-
-      const tip = state.branchesState.tip
-      const currentBranch = tip.kind === TipState.Valid
-        ? tip.branch
-        : null
-
-      return <CreateBranch repository={repository}
-                           dispatcher={this.props.dispatcher}
-                           branches={state.branchesState.allBranches}
-                           currentBranch={currentBranch}/>
-=======
-    if (popup.type === PopupType.AddRepository) {
-      const state = this.props.appStore.getState()
-      return <AddRepository
-        dispatcher={this.props.dispatcher}
-        users={state.users}
-      />
->>>>>>> 885a0ffd
-    } else if (popup.type === PopupType.RenameBranch) {
+    if (popup.type === PopupType.RenameBranch) {
       return <RenameBranch dispatcher={this.props.dispatcher}
                            repository={popup.repository}
                            branch={popup.branch}/>
