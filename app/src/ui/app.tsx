--- conflicted
+++ resolved
@@ -813,7 +813,6 @@
             onDismissed={this.onPopupDismissed}
           />
         )
-<<<<<<< HEAD
       case PopupType.RemoveRepository:
         const showConfirmDialog = this.state.confirmRepoRemoval
 
@@ -830,10 +829,8 @@
             onDismissed={this.onPopupDismissed}
           />
         )
-=======
       case PopupType.TermsAndConditions:
         return <TermsAndConditions onDismissed={this.onPopupDismissed}/>
->>>>>>> fe5a7d9e
       default:
         return assertNever(popup, `Unknown popup type: ${popup}`)
     }
