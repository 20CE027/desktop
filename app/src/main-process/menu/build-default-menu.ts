import { shell, Menu, ipcMain, app } from 'electron'
import { SharedProcess } from '../../shared-process/shared-process'
import { ensureItemIds } from './ensure-item-ids'
import { MenuEvent } from './menu-event'

export function buildDefaultMenu(sharedProcess: SharedProcess): Electron.Menu {
  const template = new Array<Electron.MenuItemOptions>()
  const separator: Electron.MenuItemOptions = { type: 'separator' }

  if (__DARWIN__) {
    template.push({
      label: 'GitHub Desktop',
      submenu: [
        { label: 'About GitHub Desktop', click: emit('show-about') },
<<<<<<< HEAD
        { type: 'separator' },
=======
        separator,
        ...updateMenuItems,
        separator,
>>>>>>> dadad4d2
        {
          label: 'Preferences…',
          id: 'preferences',
          accelerator: 'CmdOrCtrl+,',
          click: emit('show-preferences'),
        },
        separator,
        {
          role: 'services',
          submenu: [],
        },
        separator,
        { role: 'hide' },
        { role: 'hideothers' },
        { role: 'unhide' },
        separator,
        { role: 'quit' },
      ],
    })
  }

  const fileMenu: Electron.MenuItemOptions = {
    label: __DARWIN__ ? 'File' : '&File',
    submenu: [
      {
        label: __DARWIN__ ? 'New Repository…' : 'New &repository…',
        click: emit('create-repository'),
        accelerator: 'CmdOrCtrl+N',
      },
      {
        label: __DARWIN__ ? 'New Branch…' : 'New &branch…',
        id: 'create-branch',
        accelerator: 'CmdOrCtrl+Shift+N',
        click: emit('create-branch'),
      },
      separator,
      {
        label: __DARWIN__ ? 'Add Local Repository…' : 'Add &local repository…',
        accelerator: 'CmdOrCtrl+O',
        click: emit('add-local-repository'),
      },
      {
        label: __DARWIN__ ? 'Clone Repository…' : 'Clo&ne repository…',
        accelerator: 'CmdOrCtrl+Shift+O',
        click: emit('clone-repository'),
      },
    ],
  }

  if (!__DARWIN__) {
    const fileItems = fileMenu.submenu as Electron.MenuItemOptions[]

    fileItems.push(
      separator,
      {
        label: '&Options…',
        id: 'preferences',
        accelerator: 'CmdOrCtrl+,',
        click: emit('show-preferences'),
      },
      separator,
      { role: 'quit' }
    )
  }

  template.push(fileMenu)

  template.push({
    label: __DARWIN__ ? 'Edit' : '&Edit',
    submenu: [
      { role: 'undo', label: __DARWIN__ ? 'Undo' : '&Undo' },
      { role: 'redo', label: __DARWIN__ ? 'Redo' : '&Redo' },
      separator,
      { role: 'cut', label: __DARWIN__ ? 'Cut' : 'Cu&t' },
      { role: 'copy', label: __DARWIN__ ? 'Copy' : '&Copy' },
      { role: 'paste', label: __DARWIN__ ? 'Paste' : '&Paste' },
      { role: 'selectall', label: __DARWIN__ ? 'Select All' : 'Select &all' },
    ],
  })

  template.push({
    label: __DARWIN__ ? 'View' : '&View',
    submenu: [
      {
        label: __DARWIN__ ? 'Show Changes' : '&Changes',
        id: 'show-changes',
        accelerator: 'CmdOrCtrl+1',
        click: emit('select-changes'),
      },
      {
        label: __DARWIN__ ? 'Show History' : '&History',
        id: 'show-history',
        accelerator: 'CmdOrCtrl+2',
        click: emit('select-history'),
      },
      {
        label: __DARWIN__ ? 'Show Repository List' : 'Repository &list',
        id: 'show-repository-list',
        accelerator: 'CmdOrCtrl+T',
        click: emit('choose-repository'),
      },
      {
        label: __DARWIN__ ? 'Show Branches List' : '&Branches list',
        id: 'show-branches-list',
        accelerator: 'CmdOrCtrl+B',
        click: emit('show-branches'),
      },
      separator,
      {
        label: __DARWIN__ ? 'Toggle Full Screen' : 'Toggle &full screen',
        role: 'togglefullscreen',
      },
      separator,
      {
        label: '&Reload',
        accelerator: 'CmdOrCtrl+R',
        click (item: any, focusedWindow: Electron.BrowserWindow) {
          if (focusedWindow) {
            focusedWindow.reload()
          }
        },
        visible: __RELEASE_ENV__ !== 'production',
      },
      {
        label: __DARWIN__ ? 'Toggle Developer Tools' : '&Toggle developer tools',
        accelerator: (() => {
          return __DARWIN__ ? 'Alt+Command+I' : 'Ctrl+Shift+I'
        })(),
        click (item: any, focusedWindow: Electron.BrowserWindow) {
          if (focusedWindow) {
            focusedWindow.webContents.toggleDevTools()
          }
        },
      },
      {
        label: __DARWIN__ ? 'Debug Shared Process' : '&Debug shared process',
        click (item: any, focusedWindow: Electron.BrowserWindow) {
          sharedProcess.show()
        },
        visible: __RELEASE_ENV__ !== 'production',
      },
    ],
  })

  template.push({
    label: __DARWIN__ ? 'Repository' : '&Repository',
    id: 'repository',
    submenu: [
      {
        id: 'push',
        label: __DARWIN__ ? 'Push' : 'P&ush',
        accelerator: 'CmdOrCtrl+P',
        click: emit('push'),
      },
      {
        id: 'pull',
        label: __DARWIN__ ? 'Pull' : 'Pu&ll',
        accelerator: 'CmdOrCtrl+Shift+P',
        click: emit('pull'),
      },
      {
        label: __DARWIN__ ? 'Remove' : '&Remove',
        id: 'remove-repository',
        click: emit('remove-repository'),
      },
      separator,
      {
        id: 'view-repository-on-github',
        label: __DARWIN__ ? 'View on GitHub' : '&View on GitHub',
        accelerator: 'CmdOrCtrl+Alt+G',
        click: emit('view-repository-on-github'),
      },
      {
        label: __DARWIN__ ? 'Open in Terminal' : 'Op&en command prompt',
        id: 'open-in-shell',
        click: emit('open-in-shell'),
      },
      {
        label: __DARWIN__ ? 'Open in Finder' : '&Open in Explorer',
        id: 'open-working-directory',
        accelerator: 'CmdOrCtrl+Shift+F',
        click: emit('open-working-directory'),
      },
      separator,
      {
        label: __DARWIN__ ? 'Repository Settings…' : 'Repository &settings…',
        id: 'show-repository-settings',
        click: emit('show-repository-settings'),
      },
    ],
  })

  template.push({
    label: __DARWIN__ ? 'Branch' : '&Branch',
    id: 'branch',
    submenu: [
      {
        label: __DARWIN__ ? 'Rename…' : '&Rename…',
        id: 'rename-branch',
        click: emit('rename-branch'),
      },
      {
        label: __DARWIN__ ? 'Delete…' : '&Delete…',
        id: 'delete-branch',
        click: emit('delete-branch'),
      },
      separator,
      {
        label: __DARWIN__ ? 'Update from default branch' : '&Update from default branch',
        id: 'update-branch',
        click: emit('update-branch'),
      },
      {
        label: __DARWIN__ ? 'Merge into current branch…' : '&Merge into current branch…',
        id: 'merge-branch',
        click: emit('merge-branch'),
      },
      separator,
      {
        label: __DARWIN__ ? 'Compare on GitHub' : '&Compare on GitHub',
        id: 'compare-branch',
        accelerator: 'CmdOrCtrl+Shift+C',
        click: emit('compare-branch'),
      },
    ],
  })

  if (__DARWIN__) {
    template.push({
      role: 'window',
      submenu: [
        { role: 'minimize' },
        { role: 'zoom' },
        { role: 'close' },
        separator,
        { role: 'front' },
      ],
    })
  }

  const contactSupportItem: Electron.MenuItemOptions = {
    label: __DARWIN__ ? 'Contact GitHub Support…' : 'Contact GitHub &support…',
    click () {
      shell.openExternal('https://github.com/support')
    },
  }

  const submitIssueItem: Electron.MenuItemOptions = {
    label: __DARWIN__ ? 'Report Issue...' : 'Report issue...',
    click() {
      shell.openExternal('https://github.com/desktop/desktop/issues/new')
    },
  }

  const showLogsItem: Electron.MenuItemOptions = {
    label: __DARWIN__ ? 'Show Logs In Finder' : 'S&how logs in Explorer',
    click() {
      const path = app.getPath('userData')
      shell.showItemInFolder(path)
    },
  }

  const helpItems = [
    contactSupportItem,
    submitIssueItem,
    showLogsItem,
  ]

  if (__DEV__) {
    const throwUnhandledError: Electron.MenuItemOptions = {
      label: 'Boomtown…',
      click () {
        throw new Error('Boomtown!')
      },
    }

    helpItems.push(throwUnhandledError)
  }

  if (__DARWIN__) {
    template.push({
      role: 'help',
      submenu: helpItems,
    })
  } else {
    template.push({
      label: '&Help',
      submenu: [
<<<<<<< HEAD
=======
        ...updateMenuItems,
        separator,
>>>>>>> dadad4d2
        ...helpItems,
        separator,
        { label: '&About GitHub Desktop', click: emit('show-about') },
      ],
    })
  }

  ensureItemIds(template)

  return Menu.buildFromTemplate(template)
}

/**
 * Utility function returning a Click event handler which, when invoked, emits
 * the provided menu event over IPC.
 */
function emit(name: MenuEvent): () => void {
  return () => ipcMain.emit('menu-event', { name })
}<|MERGE_RESOLUTION|>--- conflicted
+++ resolved
@@ -12,13 +12,7 @@
       label: 'GitHub Desktop',
       submenu: [
         { label: 'About GitHub Desktop', click: emit('show-about') },
-<<<<<<< HEAD
-        { type: 'separator' },
-=======
-        separator,
-        ...updateMenuItems,
-        separator,
->>>>>>> dadad4d2
+        separator,
         {
           label: 'Preferences…',
           id: 'preferences',
@@ -307,11 +301,6 @@
     template.push({
       label: '&Help',
       submenu: [
-<<<<<<< HEAD
-=======
-        ...updateMenuItems,
-        separator,
->>>>>>> dadad4d2
         ...helpItems,
         separator,
         { label: '&About GitHub Desktop', click: emit('show-about') },
