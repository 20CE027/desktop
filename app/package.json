{
  "name": "desktop",
  "productName": "GitHub Desktop",
  "bundleID": "com.github.GitHubClient",
  "companyName": "GitHub, Inc.",
<<<<<<< HEAD
  "version": "2.0.4-test2",
=======
  "version": "2.1.0-beta1",
>>>>>>> 39671317
  "main": "./main.js",
  "repository": {
    "type": "git",
    "url": "https://github.com/desktop/desktop.git"
  },
  "description": "Simple collaboration from your desktop",
  "author": {
    "name": "GitHub, Inc.",
    "email": "opensource+desktop@github.com",
    "url": "https://desktop.github.com/"
  },
  "license": "MIT",
  "dependencies": {
    "app-path": "^2.2.0",
    "byline": "^5.0.0",
    "chalk": "^2.3.0",
    "classnames": "^2.2.5",
    "codemirror": "^5.44.0",
    "codemirror-mode-elixir": "^1.1.2",
    "deep-equal": "^1.0.1",
    "dexie": "^2.0.0",
    "double-ended-queue": "^2.1.0-0",
    "dugite": "1.87.0",
    "electron-window-state": "^5.0.3",
    "event-kit": "^2.0.0",
    "file-uri-to-path": "0.0.2",
    "file-url": "^2.0.2",
    "fs-admin": "^0.3.1",
    "fs-extra": "^6.0.0",
    "fuzzaldrin-plus": "^0.6.0",
    "keytar": "^4.4.1",
    "mem": "^4.3.0",
    "memoize-one": "^4.0.3",
    "moment": "^2.24.0",
    "mri": "^1.1.0",
    "p-limit": "^2.2.0",
    "primer-support": "^4.0.0",
    "queue": "^4.4.2",
    "quick-lru": "^3.0.0",
    "react": "^16.3.2",
    "react-addons-shallow-compare": "^15.6.2",
    "react-css-transition-replace": "^3.0.3",
    "react-dom": "^16.3.2",
    "react-transition-group": "^1.2.0",
    "react-virtualized": "^9.20.0",
    "registry-js": "^1.0.7",
    "source-map-support": "^0.4.15",
    "strip-ansi": "^4.0.0",
    "textarea-caret": "^3.0.2",
    "ua-parser-js": "^0.7.12",
    "untildify": "^3.0.2",
    "username": "^2.3.0",
    "uuid": "^3.0.1",
    "wicg-focus-ring": "^1.0.1",
    "winston": "^2.3.1",
    "winston-daily-rotate-file": "^1.4.5"
  },
  "devDependencies": {
    "devtron": "^1.4.0",
    "electron-debug": "^2.0.0",
    "electron-devtools-installer": "^2.2.4",
    "temp": "^0.8.3",
    "webpack-hot-middleware": "^2.10.0"
  }
}<|MERGE_RESOLUTION|>--- conflicted
+++ resolved
@@ -3,11 +3,7 @@
   "productName": "GitHub Desktop",
   "bundleID": "com.github.GitHubClient",
   "companyName": "GitHub, Inc.",
-<<<<<<< HEAD
-  "version": "2.0.4-test2",
-=======
   "version": "2.1.0-beta1",
->>>>>>> 39671317
   "main": "./main.js",
   "repository": {
     "type": "git",
