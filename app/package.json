--- conflicted
+++ resolved
@@ -3,11 +3,7 @@
   "productName": "GitHub Desktop",
   "bundleID": "com.github.GitHubClient",
   "companyName": "GitHub, Inc.",
-<<<<<<< HEAD
-  "version": "1.0.14-test2",
-=======
   "version": "1.1.1-beta1",
->>>>>>> a0172aaa
   "main": "./main.js",
   "repository": {
     "type": "git",
